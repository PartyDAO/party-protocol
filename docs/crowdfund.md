--- conflicted
+++ resolved
@@ -10,11 +10,7 @@
 - **Crowdfund NFT**: A _soulbound_ NFT (ERC721) representing a contribution made to a Crowdfund. Each contributor gets one of these the first time they contribute. At the end of the crowdfund (successful or unsuccessful), a Crowdfund NFT can be burned, either to redeem unused ETH or to claim a governance NFT in the new Party.
 - **Party**: The governance contract, which will be created and will custody the NFT after it has been acquired by the crowdfund.
 - **Globals**: A single contract that holds configuration values, referenced by several ecosystem contracts.
-<<<<<<< HEAD
 - **Proxies**: All crowdfund instances are deployed as simple [`Proxy`](../contracts/utils/Proxy.sol) contracts that forward calls to a specific crowdfund implementation that inherits from `Crowdfund`.
-=======
-- **Proxies**: All Crowdfund instances are deployed as simple [`Proxy`](../contracts/utils/Proxy.sol) contracts that forward calls to a specific crowdfund implementation that inherits from [`Crowdfund`](../contracts/crowdfund/Crowdfund.sol).
->>>>>>> 9ef5c32a
 
 ---
 
@@ -26,23 +22,13 @@
   - Factory contract that deploys a new proxified `Crowdfund` instance.
 - `Crowdfund` ([code](../contracts/crowdfund/Crowdfund.sol))
   - Abstract base class for all crowdfund contracts. Implements most contribution accounting and end-of-life logic for crowdfunds.
-<<<<<<< HEAD
-- `BuyCrowdfund` ([source](../contracts/crowdfund/BuyCrowdfund.sol))
+- `BuyCrowdfund` ([code](../contracts/crowdfund/BuyCrowdfund.sol))
   - A crowdfund that purchases a specific NFT (i.e., with a known token ID) below a maximum price.
-- `CollectionBuyCrowdfund` ([source](../contracts/crowdfund/CollectionBuyCrowdfund.sol))
+- `CollectionBuyCrowdfund` ([code](../contracts/crowdfund/CollectionBuyCrowdfund.sol))
   - A crowdfund that purchases any NFT from a collection (i.e., any token ID) from a collection below a maximum price. Like `BuyCrowdfund` but allows any token ID in a collection to be bought.
-- `AuctionCrowdfund` ([source](../contracts/crowdfund/AuctionCrowdfund.sol))
+- `AuctionCrowdfund` ([code](../contracts/crowdfund/AuctionCrowdfund.sol))
   - A crowdfund that can repeatedly bid in an auction for a specific NFT (i.e., with a known token ID) until the auction ends.
-- `IMarketWrapper` ([source](../contracts/crowdfund/IMarketWrapper.sol))
-=======
-- `BuyCrowdfund` ([code](../contracts/crowdfund/BuyCrowdfund.sol))
-  - A crowdfund that purchases a specific NFT (i.e., with a known token ID) listing for a known price.
-- `CollectionBuyCrowdfund` ([code](../contracts/crowdfund/CollectionBuyCrowdfund.sol))
-  - A crowdfund that purchases any NFT from a collection (i.e., any token ID) from a collection for a known price. Like `BuyCrowdfund` but allows any token ID in a collection to be bought.
-- `AuctionCrowdfund` ([code](../contracts/crowdfund/AuctionCrowdfund.sol))
-  - A crowdfund that can repeatedly bid on an auction for a specific NFT (i.e., with a known token ID) until it wins or loses.
 - `IMarketWrapper` ([code](../contracts/crowdfund/IMarketWrapper.sol))
->>>>>>> 9ef5c32a
   - A generic interface consumed by `AuctionCrowdfund` to abstract away interactions with any auction marketplace.
 - `IGateKeeper` ([code](../contracts/gatekeepers/IGateKeeper.sol))
   - An interface implemented by gatekeeper contracts that restrict who can participate in a crowdfund. There are currently two implementations of this interface:
@@ -65,15 +51,9 @@
 
 `BuyCrowdfund`s are created via the `createBuyCrowdfund()` function. `BuyCrowdfund`s:
 
-<<<<<<< HEAD
 - Are trying to buy a specific ERC721 contract + token ID.
 - While active, users can contribute ETH.
 - Succeeds if anyone executes an arbitrary call with value through `buy()` which successfully acquires the NFT.
-=======
-- Are trying to buy a specific ERC721 contract and specific token ID.
-- While active, users can contribute ETH to the cause.
-- Succeeds when an allowed actor (e.g. host, contributor) executes an arbitrary call with value through `buy()` and acquires the NFT.
->>>>>>> 9ef5c32a
 - Fails if the `expiry` time passes before acquiring the NFT.
 
 #### Crowdfund Specific Creation Options
@@ -89,13 +69,8 @@
 `CollectionBuyCrowdfund`s are created via the `createCollectionBuyCrowdfund()` function. `CollectionBuyCrowdfund`s:
 
 - Are trying to buy _any_ token ID on an ERC721 contract.
-<<<<<<< HEAD
 - While active, users can contribute ETH.
 - Succeeds if the host executes an arbitrary call with value through `buy()` which successfully acquires an eligible NFT.
-=======
-- While active, users can contribute ETH to the cause.
-- Succeeds when a host executes an arbitrary call with value through `buy()` and acquires an eligible NFT.
->>>>>>> 9ef5c32a
 - Fails if the `expiry` time passes before acquiring an eligible NFT.
 
 #### Crowdfund Specific Creation Options
@@ -113,13 +88,8 @@
   - These Market Wrappers are inherited from [v1](https://github.com/PartyDAO/PartyBid) of the protocol and are actually delegatecalled into.
 - While active, users can contribute ETH.
 - While active, ETH bids can be placed by anyone via the `bid()` function.
-<<<<<<< HEAD
-- Succeeds if anyone calls `finalize()`, which attempts to settle the auction, and the crowdfund ends up holding the NFT.
-- Fails if the `expiry` time passes before acquiring the specified NFT.
-=======
 - Succeeds when an allowed actor (e.g. host, contributor) calls `finalize()`, which attempts to settle the auction, and the crowdfund ends up holding the NFT.
 - Fails if the `expiry` time passes before acquiring an eligible NFT.
->>>>>>> 9ef5c32a
 
 #### Crowdfund Specific Creation Options
 
@@ -146,11 +116,7 @@
 - `bytes12 gateKeeperId`: The gate ID within the `gateKeeper` contract to use.
 - `FixedGovernanceOpts governanceOpts`: Fixed [governance options](https://github.com/PartyDAO/party-protocol/blob/main/docs/governance.md#governance-options) that the governance Party will be created with if the crowdfund succeeds. Aside from the party `hosts`, only the hash of this field is stored on-chain at creation. It must be provided in full again in order for the party to win.
 
-<<<<<<< HEAD
-Crowdfunds are initialized with fixed options, i.e. options cannot be changed after creating a crowdfund.
-=======
-Crowdfunds are initialized with mostly fixed options, i.e. cannot be changed during the crowdfund or after creating a party to enter the governance stage. The only exception is `customizationPresetId`, which [can be changed later in the governance stage](https://github.com/PartyDAO/party-protocol/blob/main/docs/governance.md#party-card-customization).
->>>>>>> 9ef5c32a
+Crowdfunds are initialized with mostly fixed options, i.e. cannot be changed after creating a crowdfund. The only exception is `customizationPresetId`, which [can be changed later in the governance stage](https://github.com/PartyDAO/party-protocol/blob/main/docs/governance.md#party-card-customization).
 
 ### Optional Gatekeeper Creation Data
 
@@ -217,23 +183,15 @@
 
 ### BuyCrowdfund
 
-<<<<<<< HEAD
-`BuyCrowdfund` wins if _anyone_ successfully calls `buy()` before the crowdfund expires. The `buy()` function will perform an arbitrary call with value (up to `maximumPrice`) to attempt to acquire the predetermined NFT. The NFT must be held by the crowdfund after the arbitrary call successfully returns. It will then proceed with creating a governance Party. If the `onlyHostCanBuy` option is set, then only a host will be able to call `buy()`.
+`BuyCrowdfund` wins if an allowed actor successfully calls `buy()` before the crowdfund expires.
+
+Who can call `buy()` is determined by `onlyHostCanBuy` and if the crowdfund uses a gatekeeper. If `onlyHostCanBuy`, then only a host can call it. If the crowdfund uses a gatekeeper, then only contributors may call it. The former case takes precedent over the latter, meaning if both are true then only the host can call it.
+
+The `buy()` function will perform an arbitrary call with value of ETH (up to `maximumPrice`) to attempt to acquire the predetermined NFT. The NFT must be held by the party after the arbitrary call successfully returns. It will then proceed with creating a governance Party.
 
 ### CollectionBuyCrowdfund
 
-`CollectionBuyCrowdfund` wins if a _host_ successfully calls `buy()` before the crowdfund expires. The `buy()` function will perform an arbitrary call with value (up to `maximumPrice`) to attempt to acquire _any_ NFT token ID from the predetermined ERC721. The NFT must be held by the crowdfund after the arbitrary call successfully returns. It will then proceed with creating a governance Party.
-=======
-`BuyCrowdfund` wins if an allowed actor successfully calls `buy()` before the crowdfund expires.
-
-Who can call `buy()` is determined by `onlyHostCanBuy` and if the crowdfund uses a gatekeeper. If `onlyHostCanBuy`, then only a host can call it. If the crowdfund uses a gatekeeper, then only contributors may call it. The former case takes precedent over the latter, meaning if both are true then only the host can call it.
-
-The `buy()` function will perform an arbitrary call with value of ETH (up to `maximumPrice`) to attempt to acquire the predetermined NFT. The NFT must be held by the party after the arbitrary call successfully returns. It will then proceed with creating a governance Party.
-
-### CollectionBuyCrowdfund
-
 `CollectionBuyCrowdfund` wins if a _host_ successfully calls `buy()` before the crowdfund expires. The `buy()` function will perform an arbitrary call with value (up to `maximumPrice`) to attempt to acquire _any_ NFT token ID from the predetermined ERC721. The NFT must be held by the party after the arbitrary call successfully returns. It will then proceed with creating a governance Party, unless the NFT was acquired for free (or "gifted"). In this case, it will refund all contributors for their original contribution amounts and declare a loss.
->>>>>>> 9ef5c32a
 
 ### AuctionCrowdfund
 
@@ -265,14 +223,9 @@
 
 At the conclusion of a crowdfund (Won or Lost lifecycle), contributors may burn their Crowdfund NFT via the `burn()` function.
 
-<<<<<<< HEAD
-If the crowdfund lost, burning the Crowdfund NFT will refund all of the contributor's contributed ETH.
-If the crowdfund won, burning the Crowdfund NFT will refund any of the contributor's _unused_ ETH and mint a governance NFT containing voting power in the governance Party, equivalent to the contributor's _used_ ETH.
-=======
 If the crowdfund lost, burning the participation NFT will refund all of the contributor's contributed ETH.
 
 If the crowdfund won, burning the participation NFT will refund any of the contributor's _unused_ ETH and mint voting power in the governance party.
->>>>>>> 9ef5c32a
 
 ### Calculating Voting Power
 
