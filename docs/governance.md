--- conflicted
+++ resolved
@@ -159,11 +159,7 @@
 
 ### Emergency Actions
 
-<<<<<<< HEAD
 `TokenDistributor` contains an `emergencyExecute` function that can perform an arbitrary delegatecall. This will only be called in an emergency scenario where the `TokenDistributor` must be decommissioned. It is restricted to the PartyDAO Multisig. The ability to call this function will be disabled after `emergencyExecuteDisabledTimestamp` has passed.
-=======
-`TokenDistributor` contains an `emergencyExecute()` function that can perform an arbitrary delegatecall. This will only be called in a catastrophic scenario where the `TokenDistributor` must be decommissioned. It is restricted to the PartyDAO multisig. The ability to call this function will be disabled after `emergencyExecuteDisabledTimestamp` has passed.
->>>>>>> 9ef5c32a
 
 ---
 
