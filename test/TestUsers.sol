// SPDX-License-Identifier: Apache-2.0
pragma solidity ^0.8;

import "forge-std/Test.sol";
import "../contracts/globals/Globals.sol";
import "../contracts/globals/LibGlobals.sol";
import "../contracts/party/Party.sol";
import "../contracts/party/PartyFactory.sol";
import "../contracts/vendor/markets/IZoraAuctionHouse.sol";

contract ERC721Holder {
    function onERC721Received(
        address,
        address,
        uint256,
        bytes memory
    ) public virtual returns (bytes4) {
        return this.onERC721Received.selector;
    }
}

contract GlobalsAdmin is Test {
    Globals public globals;

    constructor() {
        globals = new Globals(address(this));
        vm.deal(address(this), 100 ether);
    }

    function setProposalEng(address proposalEngAddress) public {
        globals.setAddress(LibGlobals.GLOBAL_PROPOSAL_ENGINE_IMPL, proposalEngAddress);
    }

    function setGlobalDaoWallet(address anAddress) public {
        globals.setAddress(LibGlobals.GLOBAL_DAO_WALLET, anAddress);
    }

    function setTokenDistributor(address tokenDistributorAddress) public {
        globals.setAddress(LibGlobals.GLOBAL_TOKEN_DISTRIBUTOR, tokenDistributorAddress);
    }

    function setGovernanceNftRendererAddress(address rendererAddress) public {
        globals.setAddress(LibGlobals.GLOBAL_GOVERNANCE_NFT_RENDER_IMPL, rendererAddress);
    }

    function setRendererStorage(address rendererStorage) public {
        globals.setAddress(LibGlobals.GLOBAL_RENDERER_STORAGE, rendererStorage);
    }

<<<<<<< HEAD
    function setMetadataRegistry(address metadataRegistry) public {
        globals.setAddress(LibGlobals.GLOBAL_METADATA_REGISTRY, metadataRegistry);
=======
    function setOffChainSignatureValidator(address signatureValidator) public {
        globals.setAddress(LibGlobals.GLOBAL_OFF_CHAIN_SIGNATURE_VALIDATOR, signatureValidator);
>>>>>>> efde4e8d
    }
}

contract PartyAdmin is Test {
    struct PartyCreationMinimalOptions {
        address host1;
        address host2;
        uint16 passThresholdBps;
        uint96 totalVotingPower;
        address preciousTokenAddress;
        uint256 preciousTokenId;
        uint40 rageQuitTimestamp;
        uint16 feeBps;
        address payable feeRecipient;
    }

    PartyFactory _partyFactory;

    ProposalStorage.ProposalEngineOpts proposalEngineOpts;

    constructor(PartyFactory partyFactory) {
        _partyFactory = partyFactory;
    }

    function transferNft(IERC721 erc721Contract, uint256 tokenId, address sendTo) public {
        erc721Contract.safeTransferFrom(address(this), sendTo, tokenId);
    }

    function createParty(
        Party partyImpl,
        PartyCreationMinimalOptions calldata opts
    )
        public
        returns (Party party, IERC721[] memory preciousTokens, uint256[] memory preciousTokenIds)
    {
        address[] memory hosts = new address[](2);
        hosts[0] = opts.host1;
        hosts[1] = opts.host2;

        preciousTokens = new IERC721[](1);
        preciousTokens[0] = IERC721(opts.preciousTokenAddress);

        preciousTokenIds = new uint256[](1);
        preciousTokenIds[0] = opts.preciousTokenId;

        address[] memory authorities = new address[](1);
        authorities[0] = address(this);

        party = _partyFactory.createParty(
            partyImpl,
            authorities,
            Party.PartyOptions({
                governance: PartyGovernance.GovernanceOpts({
                    hosts: hosts,
                    voteDuration: 99,
                    executionDelay: 300,
                    passThresholdBps: opts.passThresholdBps,
                    totalVotingPower: opts.totalVotingPower,
                    feeRecipient: opts.feeRecipient,
                    feeBps: opts.feeBps
                }),
                proposalEngine: proposalEngineOpts,
                name: "Dope party",
                symbol: "DOPE",
                customizationPresetId: 0
            }),
            preciousTokens,
            preciousTokenIds,
            opts.rageQuitTimestamp
        );
        return (party, preciousTokens, preciousTokenIds);
    }

    function mintGovNft(
        Party party,
        address mintTo,
        uint256 votingPower,
        address delegateTo
    ) public {
        party.mint(mintTo, votingPower, delegateTo);
    }

    function mintGovNft(Party party, address mintTo, uint256 votingPower) public {
        party.mint(mintTo, votingPower, mintTo);
    }
}

contract PartyParticipant is ERC721Holder, Test {
    constructor() {
        vm.deal(address(this), 100 ether);
    }

    receive() external payable {}

    struct ExecutionOptions {
        uint256 proposalId;
        PartyGovernance.Proposal proposal;
        IERC721[] preciousTokens;
        uint256[] preciousTokenIds;
        bytes progressData;
    }

    function makeProposal(
        Party party,
        PartyGovernance.Proposal memory proposal,
        uint256 lastestSnapIndex
    ) public returns (uint256) {
        // Skip because `accept()` will query voting power at `proposedTime - 1`
        skip(1);
        return party.propose(proposal, lastestSnapIndex);
    }

    function vote(Party party, uint256 proposalId, uint256 snapIndex) public {
        party.accept(proposalId, snapIndex);
    }

    function delegate(Party party, address newDelegate) public {
        party.delegateVotingPower(newDelegate);
    }

    function transferVotingCard(Party party, PartyParticipant to, uint256 tokenId) public {
        party.transferFrom(address(this), address(to), tokenId);
    }

    function executeProposal(Party party, ExecutionOptions memory eo) public {
        party.execute(
            eo.proposalId,
            eo.proposal,
            eo.preciousTokens,
            eo.preciousTokenIds,
            eo.progressData,
            ""
        );
    }

    function vetoProposal(Party party, uint256 proposalId) public {
        party.veto(proposalId);
    }

    function distributeEth(
        Party party
    ) public returns (ITokenDistributor.DistributionInfo memory distInfo) {
        return
            party.distribute(
                address(party).balance,
                ITokenDistributor.TokenType.Native,
                address(0xEeeeeEeeeEeEeeEeEeEeeEEEeeeeEeeeeeeeEEeE),
                0
            );
    }
}<|MERGE_RESOLUTION|>--- conflicted
+++ resolved
@@ -47,13 +47,12 @@
         globals.setAddress(LibGlobals.GLOBAL_RENDERER_STORAGE, rendererStorage);
     }
 
-<<<<<<< HEAD
     function setMetadataRegistry(address metadataRegistry) public {
         globals.setAddress(LibGlobals.GLOBAL_METADATA_REGISTRY, metadataRegistry);
-=======
+    }
+
     function setOffChainSignatureValidator(address signatureValidator) public {
         globals.setAddress(LibGlobals.GLOBAL_OFF_CHAIN_SIGNATURE_VALIDATOR, signatureValidator);
->>>>>>> efde4e8d
     }
 }
 
