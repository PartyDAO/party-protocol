--- conflicted
+++ resolved
@@ -504,10 +504,7 @@
         );
 
         // Execute the operation
-<<<<<<< HEAD
         operator.execute{ value: 6 }(operatorData, executionData, _randomAddress());
-=======
-        operator.execute{ value: 6 }(operatorData, executionData, _randomAddress(), true);
     }
 
     /// @dev Tests that `execute` reverts if the tokens are not in ascending order per call.
@@ -546,7 +543,7 @@
         );
 
         vm.expectRevert(CollectionBatchBuyOperator.TokenIdsNotSorted.selector);
-        operator.execute{ value: 6 }(operatorData, executionData, _randomAddress(), true);
+        operator.execute{ value: 6 }(operatorData, executionData, _randomAddress());
     }
 
     /// @dev Tests that `execute` reverts if the token is already owned.
@@ -605,8 +602,7 @@
                 1
             )
         );
-        operator.execute{ value: 6 }(operatorData, executionData, _randomAddress(), true);
->>>>>>> b35407f5
+        operator.execute{ value: 6 }(operatorData, executionData, _randomAddress());
     }
 }
 
