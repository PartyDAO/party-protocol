// SPDX-License-Identifier: UNLICENSED
pragma solidity ^0.8;

import "forge-std/Test.sol";

import "../../contracts/globals/Globals.sol";
import "../../contracts/globals/LibGlobals.sol";
import "../../contracts/proposals/vendor/IOpenseaExchange.sol";

import "../TestUtils.sol";
import "../DummyERC721.sol";
import "../DummyERC1155.sol";
import "./TestableListOnOpenseaProposal.sol";
import "./ZoraTestUtils.sol";
import "./OpenseaTestUtils.sol";

contract ListOnOpenseaProposalForkedTest is Test, TestUtils, ZoraTestUtils, OpenseaTestUtils {
    event OpenseaOrderListed(
        IOpenseaExchange.OrderParameters orderParams,
        bytes32 orderHash,
        address token,
        uint256 tokenId,
        uint256 startPrice,
        uint256 endPrice,
        uint256 expiry
    );
<<<<<<< HEAD
    event OpenseaOrderSold(bytes32 orderHash, address token, uint256 tokenId, uint256 listPrice);
    event OpenseaOrderExpired(bytes32 orderHash, address token, uint256 tokenId, uint256 expiry);
=======
    event OpenseaOrderSold(
        bytes32 orderHash,
        IERC721 token,
        uint256 tokenId,
        uint256 startPrice,
        uint256 endPrice
    );
    event OpenseaOrderExpired(bytes32 orderHash, IERC721 token, uint256 tokenId, uint256 expiry);
>>>>>>> 70262abe
    event ZoraAuctionCreated(
        uint256 auctionId,
        IERC721 token,
        uint256 tokenId,
        uint256 startingPrice,
        uint40 expiry,
        uint40 timeoutTime
    );
    event ZoraAuctionExpired(uint256 auctionId, uint256 expiry);
    event ZoraAuctionSold(uint256 auctionId);
    event ZoraAuctionFailed(uint256 auctionId);

    uint256 constant ZORA_AUCTION_DURATION = 0.5 days;
    uint256 constant ZORA_AUCTION_TIMEOUT = 1 days;
    uint256 constant LIST_PRICE = 1e18;
    TestableListOnOpenseaProposal impl;
    Globals globals;
    IOpenseaExchange SEAPORT = IOpenseaExchange(0x00000000006c3852cbEf3e08E8dF289169EdE581);
    IOpenseaConduitController CONDUIT_CONTROLLER =
        IOpenseaConduitController(0x00000000F9490004C11Cef243f5400493c00Ad63);
    IZoraAuctionHouse ZORA = IZoraAuctionHouse(0xE468cE99444174Bd3bBBEd09209577d25D1ad673);
    address SEAPORT_ZONE = 0x004C00500000aD104D7DBd00e3ae0A5C00560C00;
    bytes32 SEAPORT_CONDUIT_KEY =
        0x0000007b02230091a7ed01230072f7006a004d60a8d4e71d599b8104250f0000;
    IERC721[] preciousTokens;
    uint256[] preciousTokenIds;

    constructor() ZoraTestUtils(ZORA) OpenseaTestUtils(SEAPORT) {}

    function setUp() public onlyForked {
        globals = new Globals(address(this));
        globals.setBytes32(LibGlobals.GLOBAL_OPENSEA_CONDUIT_KEY, SEAPORT_CONDUIT_KEY);
        globals.setAddress(LibGlobals.GLOBAL_OPENSEA_ZONE, SEAPORT_ZONE);
        globals.setUint256(LibGlobals.GLOBAL_OS_ZORA_AUCTION_TIMEOUT, ZORA_AUCTION_TIMEOUT);
        globals.setUint256(LibGlobals.GLOBAL_OS_ZORA_AUCTION_DURATION, ZORA_AUCTION_DURATION);
        globals.setUint256(LibGlobals.GLOBAL_OS_MIN_ORDER_DURATION, 1 days);
        globals.setUint256(LibGlobals.GLOBAL_OS_MAX_ORDER_DURATION, 7 days);
        impl = new TestableListOnOpenseaProposal(globals, SEAPORT, CONDUIT_CONTROLLER, ZORA);
        (preciousTokens, preciousTokenIds) = _createPreciousTokens(address(impl), 2);
    }

    function _createPreciousTokens(
        address owner,
        uint256 count
    ) private returns (IERC721[] memory tokens, uint256[] memory tokenIds) {
        tokens = new IERC721[](count);
        tokenIds = new uint256[](count);
        for (uint256 i; i < count; ++i) {
            DummyERC721 t = new DummyERC721();
            tokens[i] = t;
            tokenIds[i] = t.mint(owner);
        }
    }

    function _createTestProposal(
        ListOnOpenseaProposal.TokenType tokenType,
        address token,
        uint256 tokenId,
        uint256 startPrice,
        uint256 endPrice,
        uint40 duration,
        uint256[] memory fees,
        address payable[] memory feeRecipients
    )
        private
        view
        returns (
            ListOnOpenseaProposal.OpenseaProposalData memory proposalData,
            IProposalExecutionEngine.ExecuteProposalParams memory executeParams
        )
    {
        proposalData = ListOnOpenseaProposal.OpenseaProposalData({
            startPrice: startPrice,
            endPrice: endPrice,
            duration: duration,
            tokenType: tokenType,
            token: token,
            tokenId: tokenId,
            fees: fees,
            feeRecipients: feeRecipients,
            domainHashPrefix: bytes4(keccak256("partyprotocol"))
        });
        executeParams = IProposalExecutionEngine.ExecuteProposalParams({
            proposalId: _randomUint256(),
            proposalData: abi.encode(proposalData),
            progressData: "",
            extraData: "",
            flags: 0,
            preciousTokens: preciousTokens,
            preciousTokenIds: preciousTokenIds
        });
    }

    function _createTestProposal(
        IERC721 token,
        uint256 tokenId,
        uint256 listPrice,
        uint40 duration,
        uint256[] memory fees,
        address payable[] memory feeRecipients
    )
        private
        view
        returns (
            ListOnOpenseaProposal.OpenseaProposalData memory proposalData,
            IProposalExecutionEngine.ExecuteProposalParams memory executeParams
        )
    {
        return
            _createTestProposal(
                token,
                tokenId,
                listPrice,
                listPrice,
                duration,
                fees,
                feeRecipients
            );
    }

    function _generateOrderParams(
        ListOnOpenseaProposal.OpenseaProposalData memory data
    ) private view returns (IOpenseaExchange.OrderParameters memory orderParams) {
        orderParams.offerer = address(impl);
        orderParams.startTime = block.timestamp;
        orderParams.endTime = block.timestamp + uint256(data.duration);
        orderParams.zone = globals.getAddress(LibGlobals.GLOBAL_OPENSEA_ZONE);
        orderParams.orderType = orderParams.zone == address(0)
            ? IOpenseaExchange.OrderType.FULL_OPEN
            : IOpenseaExchange.OrderType.FULL_RESTRICTED;
        orderParams.salt = uint256(bytes32(data.domainHashPrefix));
        orderParams.conduitKey = globals.getBytes32(LibGlobals.GLOBAL_OPENSEA_CONDUIT_KEY);
        orderParams.totalOriginalConsiderationItems = 1 + data.fees.length;
        // What we are selling.
        orderParams.offer = new IOpenseaExchange.OfferItem[](1);
        {
            IOpenseaExchange.OfferItem memory offer = orderParams.offer[0];
            offer.itemType = IOpenseaExchange.ItemType.ERC721;
            offer.token = address(data.token);
            offer.identifierOrCriteria = data.tokenId;
            offer.startAmount = 1;
            offer.endAmount = 1;
        }
        // What we want for it.
        orderParams.consideration = new IOpenseaExchange.ConsiderationItem[](1 + data.fees.length);
        {
            IOpenseaExchange.ConsiderationItem memory cons = orderParams.consideration[0];
            cons.itemType = IOpenseaExchange.ItemType.NATIVE;
            cons.token = address(0);
            cons.identifierOrCriteria = 0;
            cons.startAmount = data.startPrice;
            cons.endAmount = data.endPrice;
            cons.recipient = payable(address(impl));
            for (uint256 i; i < data.fees.length; ++i) {
                cons = orderParams.consideration[1 + i];
                cons.itemType = IOpenseaExchange.ItemType.NATIVE;
                cons.token = address(0);
                cons.identifierOrCriteria = 0;
                cons.startAmount = data.fees[i];
                cons.endAmount = (data.fees[i] * data.endPrice) / data.startPrice;
                cons.recipient = data.feeRecipients[i];
            }
        }
    }

    function _getOrderHash(
        IOpenseaExchange.OrderParameters memory orderParams
    ) private view returns (bytes32 orderHash) {
        // getOrderHash() wants an OrderComponents struct, which is an OrderParameters
        // struct but with the last field (totalOriginalConsiderationItems)
        // replaced with the maker's nonce. Since we (the maker) never increment
        // our seaport nonce, it is always 0.
        // So we temporarily set the totalOriginalConsiderationItems field to 0,
        // force cast the OrderParameters into a OrderComponents type, call
        // getOrderHash(), and then restore the totalOriginalConsiderationItems
        // field's value before returning.
        uint256 origTotalOriginalConsiderationItems = orderParams.totalOriginalConsiderationItems;
        orderParams.totalOriginalConsiderationItems = 0;
        IOpenseaExchange.OrderComponents memory orderComps;
        assembly {
            orderComps := orderParams
        }
        orderHash = SEAPORT.getOrderHash(orderComps);
        orderParams.totalOriginalConsiderationItems = origTotalOriginalConsiderationItems;
    }

    function _randomPreciousToken() private view returns (IERC721 token, uint256 tokenId) {
        uint256 idx = _randomRange(0, preciousTokens.length);
        return (preciousTokens[idx], preciousTokenIds[idx]);
    }

    function testForked_Execution_durationBounds() public onlyForked {
        uint256 listPrice = 1e18;
        uint40 listDuration = 7 days;
        (IERC721 token, uint256 tokenId) = _randomPreciousToken();
        (
            ListOnOpenseaProposal.OpenseaProposalData memory data,
            IProposalExecutionEngine.ExecuteProposalParams memory params
        ) = _createTestProposal(
                ListOnOpenseaProposal.TokenType.ERC721,
                address(token),
                tokenId,
                listPrice,
                listDuration,
                new uint256[](0),
                new address payable[](0)
            );
        // Skip to relevant step
        params.progressData = abi.encode(ListOnOpenseaProposal.ListOnOpenseaStep.RetrievedFromZora);

        // Test minimum order duration is enforced
        uint40 minDuration = uint40(globals.getUint256(LibGlobals.GLOBAL_OS_MIN_ORDER_DURATION));
        data.duration = minDuration;
        IOpenseaExchange.OrderParameters memory orderParams = _generateOrderParams(data);
        bytes32 orderHash = _getOrderHash(orderParams);

        data.duration = minDuration / 2;
        params.proposalData = abi.encode(data);

        _expectEmit0();
        emit OpenseaOrderListed(
            orderParams,
            orderHash,
            address(token),
            tokenId,
            listPrice,
            listPrice,
            uint40(block.timestamp) + minDuration
        );
        impl.executeListOnOpensea(params);

        // Test maximum order duration is enforced
        uint40 maxDuration = uint40(globals.getUint256(LibGlobals.GLOBAL_OS_MAX_ORDER_DURATION));
        data.duration = maxDuration;
        orderParams = _generateOrderParams(data);
        orderHash = _getOrderHash(orderParams);

        data.duration = maxDuration * 2;
        params.proposalData = abi.encode(data);

        _expectEmit0();
        emit OpenseaOrderListed(
            orderParams,
            orderHash,
            address(token),
            tokenId,
            listPrice,
            listPrice,
            uint40(block.timestamp) + maxDuration
        );
        impl.executeListOnOpensea(params);
    }

    // Test a proposal where the zora listing times out and the
    // OS listing gets bought.
    function testForked_Execution_OSBought() public onlyForked {
        address buyer = _randomAddress();
        uint256 listPrice = 1e18;
        uint40 listDuration = 7 days;
        (IERC721 token, uint256 tokenId) = _randomPreciousToken();
        (
            ,
            IProposalExecutionEngine.ExecuteProposalParams memory executeParams
        ) = _createTestProposal(
                ListOnOpenseaProposal.TokenType.ERC721,
                address(token),
                tokenId,
                listPrice,
                listDuration,
                new uint256[](0),
                new address payable[](0)
            );
        // This will list on zora because the proposal was not passed unanimously.
        executeParams.progressData = impl.executeListOnOpensea(executeParams);
        // Time out the zora listing.
        skip(ZORA_AUCTION_TIMEOUT);
        // Next, retrieve from zora and list on OS.
        uint256 listStartTime = block.timestamp;
        executeParams.progressData = impl.executeListOnOpensea(executeParams);
        bytes32 orderHash;
        {
            (, orderHash, ) = abi.decode(
                executeParams.progressData,
                (ListOnOpenseaProposal.ListOnOpenseaStep, bytes32, uint256)
            );
        }
        // Buy the OS listing.
        _buyOpenseaListing(
            BuyOpenseaListingParams({
                maker: payable(impl),
                buyer: buyer,
                tokenType: ListOnOpenseaProposal.TokenType.ERC721,
                token: address(token),
                tokenId: tokenId,
                listPrice: listPrice,
                startTime: listStartTime,
                duration: listDuration,
                zone: SEAPORT_ZONE,
                conduitKey: SEAPORT_CONDUIT_KEY
            })
        );
        // Finalize the listing.
        vm.expectEmit(false, false, false, true);
<<<<<<< HEAD
        emit OpenseaOrderSold(orderHash, address(token), tokenId, listPrice);
=======
        emit OpenseaOrderSold(orderHash, token, tokenId, listPrice, listPrice);
>>>>>>> 70262abe
        executeParams.progressData = impl.executeListOnOpensea(executeParams);
        assertEq(executeParams.progressData.length, 0);
        // Buyer should own the NFT.
        assertEq(token.ownerOf(tokenId), buyer);
        // Proposal contract should have the list price.
        assertEq(address(impl).balance, LIST_PRICE);
    }

    function testForked_Execution_OSBought_ListingERC1155() public onlyForked {
        address buyer = _randomAddress();
        uint256 listPrice = 1e18;
        uint40 listDuration = 7 days;
        DummyERC1155 token = new DummyERC1155();
        uint256 tokenId = _randomUint256();
        token.deal(address(impl), tokenId, 1);
        (
            ,
            IProposalExecutionEngine.ExecuteProposalParams memory executeParams
        ) = _createTestProposal(
                ListOnOpenseaProposal.TokenType.ERC1155,
                address(token),
                tokenId,
                listPrice,
                listDuration,
                new uint256[](0),
                new address payable[](0)
            );
        // List on OS
        uint256 listStartTime = block.timestamp;
        executeParams.progressData = impl.executeListOnOpensea(executeParams);
        bytes32 orderHash;
        {
            (, orderHash, ) = abi.decode(
                executeParams.progressData,
                (ListOnOpenseaProposal.ListOnOpenseaStep, bytes32, uint256)
            );
        }
        // Buy the OS listing.
        _buyOpenseaListing(
            BuyOpenseaListingParams({
                maker: payable(impl),
                buyer: buyer,
                tokenType: ListOnOpenseaProposal.TokenType.ERC1155,
                token: address(token),
                tokenId: tokenId,
                listPrice: listPrice,
                startTime: listStartTime,
                duration: listDuration,
                zone: SEAPORT_ZONE,
                conduitKey: SEAPORT_CONDUIT_KEY
            })
        );
        // Finalize the listing.
        vm.expectEmit(false, false, false, true);
        emit OpenseaOrderSold(orderHash, address(token), tokenId, listPrice);
        executeParams.progressData = impl.executeListOnOpensea(executeParams);
        assertEq(executeParams.progressData.length, 0);
        // Buyer should own the NFT.
        assertEq(token.balanceOf(buyer, tokenId), 1);
        // Proposal contract should have the list price.
        assertEq(address(impl).balance, LIST_PRICE);
    }

    // Test a proposal where the zora listing times out and the
    // OS listing gets bought, with fees.
    function testForked_Execution_OSBoughtWithFees() public onlyForked {
        address buyer = _randomAddress();
        uint256 listPrice = 1e18;
        uint40 listDuration = 7 days;
        uint256[] memory fees = new uint256[](1);
        fees[0] = 0.0123e18;
        address payable[] memory feeRecipients = new address payable[](1);
        feeRecipients[0] = _randomAddress();
        (IERC721 token, uint256 tokenId) = _randomPreciousToken();
        (
            ,
            IProposalExecutionEngine.ExecuteProposalParams memory executeParams
        ) = _createTestProposal(
                ListOnOpenseaProposal.TokenType.ERC721,
                address(token),
                tokenId,
                listPrice,
                listDuration,
                fees,
                feeRecipients
            );
        // This will list on zora because the proposal was not passed unanimously.
        executeParams.progressData = impl.executeListOnOpensea(executeParams);
        // Time out the zora listing.
        skip(ZORA_AUCTION_TIMEOUT);
        // Next, retrieve from zora and list on OS.
        uint256 listStartTime = block.timestamp;
        // TODO: check OpenseaOrderListed event gets emitted.
        executeParams.progressData = impl.executeListOnOpensea(executeParams);
        bytes32 orderHash;
        {
            (, orderHash, ) = abi.decode(
                executeParams.progressData,
                (ListOnOpenseaProposal.ListOnOpenseaStep, bytes32, uint256)
            );
        }
        // Buy the OS listing.
        _buyOpenseaListing(
            BuyOpenseaListingParams({
                maker: payable(impl),
                buyer: buyer,
                tokenType: ListOnOpenseaProposal.TokenType.ERC721,
                token: address(token),
                tokenId: tokenId,
                listPrice: listPrice,
                startTime: listStartTime,
                duration: listDuration,
                zone: SEAPORT_ZONE,
                conduitKey: SEAPORT_CONDUIT_KEY
            }),
            fees,
            feeRecipients
        );
        // Finalize the listing.
        vm.expectEmit(false, false, false, true);
<<<<<<< HEAD
        emit OpenseaOrderSold(orderHash, address(token), tokenId, listPrice);
=======
        emit OpenseaOrderSold(orderHash, token, tokenId, listPrice, listPrice);
>>>>>>> 70262abe
        executeParams.progressData = impl.executeListOnOpensea(executeParams);
        assertEq(executeParams.progressData.length, 0);
        // Buyer should own the NFT.
        assertEq(token.ownerOf(tokenId), buyer);
        // Proposal contract should have the list price.
        assertEq(address(impl).balance, LIST_PRICE);
    }

    // Test a unanmous proposal where the OS listing gets bought.
    function testForked_Execution_OSBought_Unanimous() public onlyForked {
        address buyer = _randomAddress();
        uint256 listPrice = 1e18;
        uint40 listDuration = 7 days;
        (IERC721 token, uint256 tokenId) = _randomPreciousToken();
        (
            ,
            IProposalExecutionEngine.ExecuteProposalParams memory executeParams
        ) = _createTestProposal(
                ListOnOpenseaProposal.TokenType.ERC721,
                address(token),
                tokenId,
                listPrice,
                listDuration,
                new uint256[](0),
                new address payable[](0)
            );
        executeParams.flags |= LibProposal.PROPOSAL_FLAG_UNANIMOUS;
        // This will skip zora and list directly on OS because the proposal was
        // passed unanimously.
        uint256 listStartTime = block.timestamp;
        executeParams.progressData = impl.executeListOnOpensea(executeParams);
        bytes32 orderHash;
        {
            (, orderHash, ) = abi.decode(
                executeParams.progressData,
                (ListOnOpenseaProposal.ListOnOpenseaStep, bytes32, uint256)
            );
        }
        // Buy the OS listing.
        _buyOpenseaListing(
            BuyOpenseaListingParams({
                maker: payable(impl),
                buyer: buyer,
                tokenType: ListOnOpenseaProposal.TokenType.ERC721,
                token: address(token),
                tokenId: tokenId,
                listPrice: listPrice,
                startTime: listStartTime,
                duration: listDuration,
                zone: SEAPORT_ZONE,
                conduitKey: SEAPORT_CONDUIT_KEY
            })
        );
        // Finalize the listing.
        vm.expectEmit(false, false, false, true);
<<<<<<< HEAD
        emit OpenseaOrderSold(orderHash, address(token), tokenId, listPrice);
=======
        emit OpenseaOrderSold(orderHash, token, tokenId, listPrice, listPrice);
>>>>>>> 70262abe
        executeParams.progressData = impl.executeListOnOpensea(executeParams);
        assertEq(executeParams.progressData.length, 0);
        // Buyer should own the NFT.
        assertEq(token.ownerOf(tokenId), buyer);
        // Proposal contract should have the list price.
        assertEq(address(impl).balance, LIST_PRICE);
    }

    function testForked_Execution_OSDutchAuctionListing() public onlyForked {
        address buyer = _randomAddress();
        uint256 startPrice = 3e18;
        uint256 endPrice = 1e18;
        uint40 listDuration = 7 days;
        uint256[] memory fees = new uint256[](1);
        fees[0] = 0.3e18;
        address payable[] memory feeRecipients = new address payable[](1);
        feeRecipients[0] = _randomAddress();
        (IERC721 token, uint256 tokenId) = _randomPreciousToken();
        (
            ListOnOpenseaProposal.OpenseaProposalData memory data,
            IProposalExecutionEngine.ExecuteProposalParams memory executeParams
        ) = _createTestProposal(
                token,
                tokenId,
                startPrice,
                endPrice,
                listDuration,
                fees,
                feeRecipients
            );
        // This will list on zora because the proposal was not passed unanimously.
        executeParams.progressData = impl.executeListOnOpensea(executeParams);
        // Time out the zora listing.
        skip(ZORA_AUCTION_TIMEOUT);
        // Next, retrieve from zora and list on OS.
        executeParams.progressData = impl.executeListOnOpensea(executeParams);
        bytes32 orderHash;
        {
            (, orderHash, ) = abi.decode(
                executeParams.progressData,
                (ListOnOpenseaProposal.ListOnOpenseaStep, bytes32, uint256)
            );
        }
        IOpenseaExchange.OrderParameters memory orderParams = _generateOrderParams(data);
        // Skip halfway through dutch auction.
        skip(listDuration / 2);
        // Halfway price between start and end price (including fees).
        uint256 currentPrice = 2.2e18;
        // Buy the OS listing.
        vm.deal(buyer, currentPrice);
        vm.prank(buyer);
        SEAPORT.fulfillOrder{ value: currentPrice }(
            IOpenseaExchange.Order({ parameters: orderParams, signature: "" }),
            0
        );
        // Finalize the listing.
        vm.expectEmit(false, false, false, true);
        emit OpenseaOrderSold(orderHash, token, tokenId, startPrice, endPrice);
        executeParams.progressData = impl.executeListOnOpensea(executeParams);
        assertEq(executeParams.progressData.length, 0);
        // Buyer should own the NFT.
        assertEq(token.ownerOf(tokenId), buyer);
        // Proposal contract should have the list price.
        assertEq(address(impl).balance, 2e18);
    }

    // Test a proposal for a non-precious token where the OS listing gets bought.
    function testForked_Execution_OSBought_NonPreciousToken() public onlyForked {
        address buyer = _randomAddress();
        uint256 listPrice = 1e18;
        uint40 listDuration = 7 days;
        DummyERC721 token = new DummyERC721();
        uint256 tokenId = token.mint(address(impl));
        (
            ,
            IProposalExecutionEngine.ExecuteProposalParams memory executeParams
        ) = _createTestProposal(
                ListOnOpenseaProposal.TokenType.ERC721,
                address(token),
                tokenId,
                listPrice,
                listDuration,
                new uint256[](0),
                new address payable[](0)
            );
        // This will skip zora and list directly on OS because the token is not precious.
        uint256 listStartTime = block.timestamp;
        executeParams.progressData = impl.executeListOnOpensea(executeParams);
        bytes32 orderHash;
        {
            (, orderHash, ) = abi.decode(
                executeParams.progressData,
                (ListOnOpenseaProposal.ListOnOpenseaStep, bytes32, uint256)
            );
        }
        // Buy the OS listing.
        _buyOpenseaListing(
            BuyOpenseaListingParams({
                maker: payable(impl),
                buyer: buyer,
                tokenType: ListOnOpenseaProposal.TokenType.ERC721,
                token: address(token),
                tokenId: tokenId,
                listPrice: listPrice,
                startTime: listStartTime,
                duration: listDuration,
                zone: SEAPORT_ZONE,
                conduitKey: SEAPORT_CONDUIT_KEY
            })
        );
        // Finalize the listing.
        vm.expectEmit(false, false, false, true);
<<<<<<< HEAD
        emit OpenseaOrderSold(orderHash, address(token), tokenId, listPrice);
=======
        emit OpenseaOrderSold(orderHash, token, tokenId, listPrice, listPrice);
>>>>>>> 70262abe
        executeParams.progressData = impl.executeListOnOpensea(executeParams);
        assertEq(executeParams.progressData.length, 0);
        // Buyer should own the NFT.
        assertEq(token.ownerOf(tokenId), buyer);
        // Proposal contract should have the list price.
        assertEq(address(impl).balance, LIST_PRICE);
    }

    // Test a proposal where the zora listing expires and the
    // OS listing also expires.
    function testForked_Execution_AllExpiring() public onlyForked {
        address buyer = _randomAddress();
        uint256 listPrice = 1e18;
        uint40 listDuration = 7 days;
        (IERC721 token, uint256 tokenId) = _randomPreciousToken();
        (
            ,
            IProposalExecutionEngine.ExecuteProposalParams memory executeParams
        ) = _createTestProposal(
                ListOnOpenseaProposal.TokenType.ERC721,
                address(token),
                tokenId,
                listPrice,
                listDuration,
                new uint256[](0),
                new address payable[](0)
            );
        // This will list on zora because the proposal was not passed unanimously.
        executeParams.progressData = impl.executeListOnOpensea(executeParams);
        // Timeeout the zora listing.
        skip(ZORA_AUCTION_TIMEOUT);
        // Next, retrieve from zora and list on OS.
        uint256 listStartTime = block.timestamp;
        vm.expectEmit(false, false, false, true);
        emit ZoraAuctionExpired(_getNextZoraAuctionId() - 1, block.timestamp);
        executeParams.progressData = impl.executeListOnOpensea(executeParams);
        bytes32 orderHash;
        uint256 expiry;
        {
            (, orderHash, expiry) = abi.decode(
                executeParams.progressData,
                (ListOnOpenseaProposal.ListOnOpenseaStep, bytes32, uint256)
            );
        }
        // Skip past expiration.
        skip(listDuration);
        // Attempt to buy the listing (fail).
        vm.expectRevert(IOpenseaExchange.InvalidTime.selector);
        _buyOpenseaListing(
            BuyOpenseaListingParams({
                maker: payable(impl),
                buyer: buyer,
                tokenType: ListOnOpenseaProposal.TokenType.ERC721,
                token: address(token),
                tokenId: tokenId,
                listPrice: listPrice,
                startTime: listStartTime,
                duration: listDuration,
                zone: SEAPORT_ZONE,
                conduitKey: SEAPORT_CONDUIT_KEY
            })
        );
        // Finalize the listing.
        vm.expectEmit(false, false, false, true);
        emit OpenseaOrderExpired(orderHash, address(token), tokenId, expiry);
        executeParams.progressData = impl.executeListOnOpensea(executeParams);
        assertEq(executeParams.progressData.length, 0);
        // We should still own the NFT.
        assertEq(token.ownerOf(tokenId), address(impl));
        // Seaport should not have an allowance.
        assertEq(token.getApproved(tokenId), address(0));
    }

    // Test a proposal where the zora listing is bought.
    function testForked_Execution_BoughtOnZora() public onlyForked {
        address buyer = _randomAddress();
        uint256 listPrice = 1e18;
        uint40 listDuration = 7 days;
        (IERC721 token, uint256 tokenId) = _randomPreciousToken();
        (
            ,
            IProposalExecutionEngine.ExecuteProposalParams memory executeParams
        ) = _createTestProposal(
                ListOnOpenseaProposal.TokenType.ERC721,
                address(token),
                tokenId,
                listPrice,
                listDuration,
                new uint256[](0),
                new address payable[](0)
            );
        // This will list on zora because the proposal was not passed unanimously.
        uint256 auctionId = _getNextZoraAuctionId();
        vm.expectEmit(false, false, false, true);
        emit ZoraAuctionCreated(
            auctionId,
            token,
            tokenId,
            listPrice,
            uint40(ZORA_AUCTION_DURATION),
            uint40(block.timestamp) + uint40(ZORA_AUCTION_TIMEOUT)
        );
        executeParams.progressData = impl.executeListOnOpensea(executeParams);
        {
            (, ZoraHelpers.ZoraProgressData memory progressData) = abi.decode(
                executeParams.progressData,
                (ListOnOpenseaProposal.ListOnOpenseaStep, ZoraHelpers.ZoraProgressData)
            );
            assertEq(progressData.auctionId, auctionId);
        }
        // Try to advance the proposal before the zora auction has timed out (fail).
        skip(ZORA_AUCTION_TIMEOUT - 1);
        vm.expectRevert(
            abi.encodeWithSelector(
                ListOnZoraProposal.ZoraListingNotExpired.selector,
                auctionId,
                block.timestamp + 1
            )
        );
        impl.executeListOnOpensea(executeParams);

        // Bid on the zora auction.
        _bidOnZoraListing(auctionId, buyer, listPrice);
        // The auction will be now extended by ZORA_AUCTION_DURATION.

        // Try to advance the proposal before the zora auction has ended (fail).
        skip(ZORA_AUCTION_DURATION - 1);
        vm.expectRevert("Auction hasn't completed");
        impl.executeListOnOpensea(executeParams);

        // Skip past the end of the auction.
        skip(1);
        // Advance the proposal, finalizing the zora auction.
        vm.expectEmit(false, false, false, true);
        emit ZoraAuctionSold(auctionId);
        executeParams.progressData = impl.executeListOnOpensea(executeParams);
        assertEq(executeParams.progressData.length, 0);
        // Buyer should own the NFT.
        assertEq(token.ownerOf(tokenId), buyer);
        // Proposal contract should have the bid price.
        assertEq(address(impl).balance, LIST_PRICE);
    }

    // Test a proposal where the zora listing is cancelled.
    function testForked_Execution_BoughtOnZora_Cancelled() public onlyForked {
        // Zroa will cancel the auction during settlement because the buyer cannot receive the NFT.
        address buyer = address(this);
        uint256 listPrice = 1e18;
        uint40 listDuration = 7 days;
        (IERC721 token, uint256 tokenId) = _randomPreciousToken();
        (
            ,
            IProposalExecutionEngine.ExecuteProposalParams memory executeParams
        ) = _createTestProposal(
                ListOnOpenseaProposal.TokenType.ERC721,
                address(token),
                tokenId,
                listPrice,
                listDuration,
                new uint256[](0),
                new address payable[](0)
            );
        // This will list on zora because the proposal was not passed unanimously.
        uint256 auctionId = _getNextZoraAuctionId();
        vm.expectEmit(false, false, false, true);
        emit ZoraAuctionCreated(
            auctionId,
            token,
            tokenId,
            listPrice,
            uint40(ZORA_AUCTION_DURATION),
            uint40(block.timestamp) + uint40(ZORA_AUCTION_TIMEOUT)
        );
        executeParams.progressData = impl.executeListOnOpensea(executeParams);
        {
            (, ZoraHelpers.ZoraProgressData memory progressData) = abi.decode(
                executeParams.progressData,
                (ListOnOpenseaProposal.ListOnOpenseaStep, ZoraHelpers.ZoraProgressData)
            );
            assertEq(progressData.auctionId, auctionId);
        }
        // Try to advance the proposal before the zora auction has timed out (fail).
        skip(ZORA_AUCTION_TIMEOUT - 1);
        vm.expectRevert(
            abi.encodeWithSelector(
                ListOnZoraProposal.ZoraListingNotExpired.selector,
                auctionId,
                block.timestamp + 1
            )
        );
        impl.executeListOnOpensea(executeParams);

        // Bid on the zora auction.
        _bidOnZoraListing(auctionId, buyer, listPrice);
        // The auction will be now extended by ZORA_AUCTION_DURATION.

        // Skip past the end of the auction.
        skip(ZORA_AUCTION_DURATION);
        // Advance the proposal, finalizing the zora auction.
        vm.expectEmit(false, false, false, true);
        emit ZoraAuctionFailed(auctionId);
        executeParams.progressData = impl.executeListOnOpensea(executeParams);
        // Listing cancelled because the buyer could not receive the NFT. The
        // proposal should be done.
        assertEq(executeParams.progressData.length, 0);
    }

    // Test a proposal where the zora listing is bought and finalized externally.
    function testForked_Execution_BoughtOnZora_settledExternally() public onlyForked {
        address buyer = _randomAddress();
        uint256 listPrice = 1e18;
        uint40 listDuration = 7 days;
        (IERC721 token, uint256 tokenId) = _randomPreciousToken();
        (
            ,
            IProposalExecutionEngine.ExecuteProposalParams memory executeParams
        ) = _createTestProposal(
                ListOnOpenseaProposal.TokenType.ERC721,
                address(token),
                tokenId,
                listPrice,
                listDuration,
                new uint256[](0),
                new address payable[](0)
            );
        // This will list on zora because the proposal was not passed unanimously.
        uint256 auctionId = _getNextZoraAuctionId();
        vm.expectEmit(false, false, false, true);
        emit ZoraAuctionCreated(
            auctionId,
            token,
            tokenId,
            listPrice,
            uint40(ZORA_AUCTION_DURATION),
            uint40(block.timestamp) + uint40(ZORA_AUCTION_TIMEOUT)
        );
        executeParams.progressData = impl.executeListOnOpensea(executeParams);
        {
            (, ZoraHelpers.ZoraProgressData memory progressData) = abi.decode(
                executeParams.progressData,
                (ListOnOpenseaProposal.ListOnOpenseaStep, ZoraHelpers.ZoraProgressData)
            );
            assertEq(progressData.auctionId, auctionId);
        }
        // Bid on the zora auction.
        _bidOnZoraListing(auctionId, buyer, listPrice);
        // The auction will be now extended by ZORA_AUCTION_DURATION.
        // Skip past the end of the auction.
        skip(ZORA_AUCTION_DURATION);
        // Settle externally.
        ZORA.endAuction(auctionId);

        // Advance the proposal, finalizing the zora auction.
        vm.expectEmit(false, false, false, true);
        emit ZoraAuctionSold(auctionId);
        executeParams.progressData = impl.executeListOnOpensea(executeParams);
        assertEq(executeParams.progressData.length, 0);
        // Buyer should own the NFT.
        assertEq(token.ownerOf(tokenId), buyer);
        // Proposal contract should have the bid price.
        assertEq(address(impl).balance, LIST_PRICE);
    }
}<|MERGE_RESOLUTION|>--- conflicted
+++ resolved
@@ -24,19 +24,14 @@
         uint256 endPrice,
         uint256 expiry
     );
-<<<<<<< HEAD
-    event OpenseaOrderSold(bytes32 orderHash, address token, uint256 tokenId, uint256 listPrice);
-    event OpenseaOrderExpired(bytes32 orderHash, address token, uint256 tokenId, uint256 expiry);
-=======
     event OpenseaOrderSold(
         bytes32 orderHash,
-        IERC721 token,
+        address token,
         uint256 tokenId,
         uint256 startPrice,
         uint256 endPrice
     );
-    event OpenseaOrderExpired(bytes32 orderHash, IERC721 token, uint256 tokenId, uint256 expiry);
->>>>>>> 70262abe
+    event OpenseaOrderExpired(bytes32 orderHash, address token, uint256 tokenId, uint256 expiry);
     event ZoraAuctionCreated(
         uint256 auctionId,
         IERC721 token,
@@ -147,7 +142,8 @@
     {
         return
             _createTestProposal(
-                token,
+                ListOnOpenseaProposal.TokenType.ERC721,
+                address(token),
                 tokenId,
                 listPrice,
                 listPrice,
@@ -240,6 +236,7 @@
                 address(token),
                 tokenId,
                 listPrice,
+                listPrice,
                 listDuration,
                 new uint256[](0),
                 new address payable[](0)
@@ -304,6 +301,7 @@
                 ListOnOpenseaProposal.TokenType.ERC721,
                 address(token),
                 tokenId,
+                listPrice,
                 listPrice,
                 listDuration,
                 new uint256[](0),
@@ -340,11 +338,7 @@
         );
         // Finalize the listing.
         vm.expectEmit(false, false, false, true);
-<<<<<<< HEAD
-        emit OpenseaOrderSold(orderHash, address(token), tokenId, listPrice);
-=======
-        emit OpenseaOrderSold(orderHash, token, tokenId, listPrice, listPrice);
->>>>>>> 70262abe
+        emit OpenseaOrderSold(orderHash, address(token), tokenId, listPrice, listPrice);
         executeParams.progressData = impl.executeListOnOpensea(executeParams);
         assertEq(executeParams.progressData.length, 0);
         // Buyer should own the NFT.
@@ -367,6 +361,7 @@
                 ListOnOpenseaProposal.TokenType.ERC1155,
                 address(token),
                 tokenId,
+                listPrice,
                 listPrice,
                 listDuration,
                 new uint256[](0),
@@ -399,7 +394,7 @@
         );
         // Finalize the listing.
         vm.expectEmit(false, false, false, true);
-        emit OpenseaOrderSold(orderHash, address(token), tokenId, listPrice);
+        emit OpenseaOrderSold(orderHash, address(token), tokenId, listPrice, listPrice);
         executeParams.progressData = impl.executeListOnOpensea(executeParams);
         assertEq(executeParams.progressData.length, 0);
         // Buyer should own the NFT.
@@ -426,6 +421,7 @@
                 ListOnOpenseaProposal.TokenType.ERC721,
                 address(token),
                 tokenId,
+                listPrice,
                 listPrice,
                 listDuration,
                 fees,
@@ -465,11 +461,7 @@
         );
         // Finalize the listing.
         vm.expectEmit(false, false, false, true);
-<<<<<<< HEAD
-        emit OpenseaOrderSold(orderHash, address(token), tokenId, listPrice);
-=======
-        emit OpenseaOrderSold(orderHash, token, tokenId, listPrice, listPrice);
->>>>>>> 70262abe
+        emit OpenseaOrderSold(orderHash, address(token), tokenId, listPrice, listPrice);
         executeParams.progressData = impl.executeListOnOpensea(executeParams);
         assertEq(executeParams.progressData.length, 0);
         // Buyer should own the NFT.
@@ -491,6 +483,7 @@
                 ListOnOpenseaProposal.TokenType.ERC721,
                 address(token),
                 tokenId,
+                listPrice,
                 listPrice,
                 listDuration,
                 new uint256[](0),
@@ -525,11 +518,7 @@
         );
         // Finalize the listing.
         vm.expectEmit(false, false, false, true);
-<<<<<<< HEAD
-        emit OpenseaOrderSold(orderHash, address(token), tokenId, listPrice);
-=======
-        emit OpenseaOrderSold(orderHash, token, tokenId, listPrice, listPrice);
->>>>>>> 70262abe
+        emit OpenseaOrderSold(orderHash, address(token), tokenId, listPrice, listPrice);
         executeParams.progressData = impl.executeListOnOpensea(executeParams);
         assertEq(executeParams.progressData.length, 0);
         // Buyer should own the NFT.
@@ -552,7 +541,8 @@
             ListOnOpenseaProposal.OpenseaProposalData memory data,
             IProposalExecutionEngine.ExecuteProposalParams memory executeParams
         ) = _createTestProposal(
-                token,
+                ListOnOpenseaProposal.TokenType.ERC721,
+                address(token),
                 tokenId,
                 startPrice,
                 endPrice,
@@ -587,7 +577,7 @@
         );
         // Finalize the listing.
         vm.expectEmit(false, false, false, true);
-        emit OpenseaOrderSold(orderHash, token, tokenId, startPrice, endPrice);
+        emit OpenseaOrderSold(orderHash, address(token), tokenId, startPrice, endPrice);
         executeParams.progressData = impl.executeListOnOpensea(executeParams);
         assertEq(executeParams.progressData.length, 0);
         // Buyer should own the NFT.
@@ -610,6 +600,7 @@
                 ListOnOpenseaProposal.TokenType.ERC721,
                 address(token),
                 tokenId,
+                listPrice,
                 listPrice,
                 listDuration,
                 new uint256[](0),
@@ -642,11 +633,7 @@
         );
         // Finalize the listing.
         vm.expectEmit(false, false, false, true);
-<<<<<<< HEAD
-        emit OpenseaOrderSold(orderHash, address(token), tokenId, listPrice);
-=======
-        emit OpenseaOrderSold(orderHash, token, tokenId, listPrice, listPrice);
->>>>>>> 70262abe
+        emit OpenseaOrderSold(orderHash, address(token), tokenId, listPrice, listPrice);
         executeParams.progressData = impl.executeListOnOpensea(executeParams);
         assertEq(executeParams.progressData.length, 0);
         // Buyer should own the NFT.
@@ -669,6 +656,7 @@
                 ListOnOpenseaProposal.TokenType.ERC721,
                 address(token),
                 tokenId,
+                listPrice,
                 listPrice,
                 listDuration,
                 new uint256[](0),
@@ -734,6 +722,7 @@
                 address(token),
                 tokenId,
                 listPrice,
+                listPrice,
                 listDuration,
                 new uint256[](0),
                 new address payable[](0)
@@ -805,6 +794,7 @@
                 address(token),
                 tokenId,
                 listPrice,
+                listPrice,
                 listDuration,
                 new uint256[](0),
                 new address payable[](0)
@@ -868,6 +858,7 @@
                 address(token),
                 tokenId,
                 listPrice,
+                listPrice,
                 listDuration,
                 new uint256[](0),
                 new address payable[](0)
