// SPDX-License-Identifier: Apache-2.0
pragma solidity ^0.8;

import "forge-std/Test.sol";

import "../../contracts/party/PartyGovernance.sol";
import "../../contracts/globals/Globals.sol";
import "../DummyERC20.sol";
import "../TestUtils.sol";

contract DummyProposalExecutionEngine is IProposalExecutionEngine {
    event DummyProposalExecutionEngine_executeCalled(
        address context,
        ProposalExecutionStatus status,
        ExecuteProposalParams params
    );

    mapping (bytes32 => ProposalExecutionStatus) _statusByProposalId;
    mapping (bytes32 => uint256) _lastStepByProposalId;

    function initialize(address, bytes memory) external {}
    function executeProposal(ExecuteProposalParams memory params)
        external
        returns (ProposalExecutionStatus status)
    {
        uint256 numSteps = abi.decode(params.proposalData, (uint256));
        uint256 currStep = params.progressData.length > 0
            ? abi.decode(params.progressData, (uint256))
            : 0;
        require(
            currStep < numSteps &&
            _lastStepByProposalId[params.proposalId] == currStep,
            'INVALID_PROPOSAL_STEP'
        );
        _lastStepByProposalId[params.proposalId] = currStep + 1;
        _statusByProposalId[params.proposalId] =
            status = currStep + 1 < numSteps
            ? ProposalExecutionStatus.InProgress
            : ProposalExecutionStatus.Complete;
        emit DummyProposalExecutionEngine_executeCalled(
            address(this),
            status,
            params
        );
    }
    function getProposalExecutionStatus(bytes32 proposalId)
        external
        view
        returns (ProposalExecutionStatus)
    {
        return _statusByProposalId[proposalId];
    }
}

contract DummyTokenDistributor {
    event DummyTokenDistributor_createDistributionCalled(
        address caller,
        IERC20 token,
        uint256 amount,
        uint256 id
    );

    address payable public SINK = payable(address(12345678));
    uint256 public lastId;

    function createDistribution(IERC20 token)
        external
        payable
        returns (TokenDistributor.DistributionInfo memory distInfo)
    {
        uint256 amount;
        if (address(token) == 0xEeeeeEeeeEeEeeEeEeEeeEEEeeeeEeeeeeeeEEeE) {
            amount = address(this).balance;
            SINK.transfer(amount);  // Burn it all to keep balances fresh.
        } else {
            amount = token.balanceOf(address(this));
            token.transfer(SINK, amount); // Burn it all to keep balances fresh.
        }
        distInfo.distributionId = ++lastId;
        emit DummyTokenDistributor_createDistributionCalled(
            msg.sender,
            token,
            amount,
            distInfo.distributionId
        );
    }
}

contract TestablePartyGovernance is PartyGovernance {
    using LibSafeCast for uint256;

    constructor(
        IGlobals globals,
        GovernanceOpts memory opts,
        IERC721[] memory preciousTokens,
        uint256[] memory preciousTokenIds
    )
        PartyGovernance(globals)
    {
        _initialize(opts, preciousTokens, preciousTokenIds);
    }

    function mockAdjustVotingPower(address owner, int192 votingPowerDelta, address delegate)
        external
    {
        _adjustVotingPower(owner, votingPowerDelta, delegate);
    }

    function transferVotingPower(address from, address to, uint256 power)
        external
    {
        _transferVotingPower(from, to, power);
    }

    function getDistributionShareOf(uint256 tokenId) external view returns (uint256 s) {}

    function ownerOf(uint256 tokenId) external view returns (address o) {}

    function getVotes(uint256 proposalId) external view returns (uint96) {
        (, ProposalInfoValues memory v) = this.getProposalStates(proposalId);
        return v.votes;
    }

    function getVotingPowerSnapshotAt(address voter, uint256 timestamp)
        external
        view
        returns (VotingPowerSnapshot memory snap)
    {
        return _getVotingPowerSnapshotAt(voter, uint40(timestamp));
    }

    function getProposalState(uint256 proposalId)
        external
        view
        returns (PartyGovernance.ProposalState state)
    {
        (state,) = this.getProposalStates(proposalId);
    }

    function getNextProposalId()
        external
        view
        returns (uint256)
    {
        return lastProposalId + 1;
    }
}

contract PartyGovernanceUnitTest is Test, TestUtils {
    event Proposed(
        uint256 proposalId,
        address proposer,
        PartyGovernance.Proposal proposal
    );
    event ProposalAccepted(
        uint256 proposalId,
        address voter,
        uint256 weight
    );
    event ProposalPassed(uint256 proposalId);
    event ProposalVetoed(uint256 proposalId, address host);
    event ProposalExecuted(uint256 proposalId, address executor);
    event ProposalCompleted(uint256 proposalId);
    event DistributionCreated(uint256 distributionId, IERC20 token);
    event VotingPowerDelegated(address owner, address delegate);
    event PreciousListSet(IERC721[] tokens, uint256[] tokenIds);
    event DummyProposalExecutionEngine_executeCalled(
        address context,
        IProposalExecutionEngine.ProposalExecutionStatus status,
        IProposalExecutionEngine.ExecuteProposalParams params
    );
    event DummyTokenDistributor_createDistributionCalled(
        address caller,
        IERC20 token,
        uint256 amount,
        uint256 id
    );

    IERC20 constant ETH_TOKEN = IERC20(0xEeeeeEeeeEeEeeEeEeEeeEEEeeeeEeeeeeeeEEeE);

    PartyGovernance.GovernanceOpts defaultGovernanceOpts;
    Globals globals = new Globals(address(this));
    DummyProposalExecutionEngine proposalEngine = new DummyProposalExecutionEngine();
    DummyTokenDistributor tokenDistributor = new DummyTokenDistributor();

    constructor() {
        globals.setAddress(LibGlobals.GLOBAL_PROPOSAL_ENGINE_IMPL, address(proposalEngine));
        globals.setAddress(LibGlobals.GLOBAL_TOKEN_DISTRIBUTOR, address(tokenDistributor));
        defaultGovernanceOpts.hosts.push(_randomAddress());
        defaultGovernanceOpts.hosts.push(_randomAddress());
        defaultGovernanceOpts.voteDuration = 1 days;
        defaultGovernanceOpts.executionDelay = 12 hours;
        defaultGovernanceOpts.passThresholdBps = 0.51e4;
        defaultGovernanceOpts.totalVotingPower = 100e18;
    }

    function _createPreciousTokens(uint256 count)
        private
        view
        returns (IERC721[] memory tokens, uint256[] memory tokenIds)
    {
        tokens = new IERC721[](count);
        tokenIds = new uint256[](count);
        for (uint256 i = 0; i < count; ++i) {
            // Doesn't actually have to be real tokens for these tests.
            tokens[i] = IERC721(_randomAddress());
            tokenIds[i] = _randomUint256();
        }
    }

    function _createGovernance(
        uint96 totalVotingPower,
        IERC721[] memory preciousTokens,
        uint256[] memory preciousTokenIds
    )
        private
        returns (TestablePartyGovernance gov)
    {
        defaultGovernanceOpts.totalVotingPower = totalVotingPower;
        return new TestablePartyGovernance(
            globals,
            defaultGovernanceOpts,
            preciousTokens,
            preciousTokenIds
        );
    }

    function _createProposal(uint256 numSteps)
        private
        view
        returns (PartyGovernance.Proposal memory prop)
    {
        return PartyGovernance.Proposal({
            // Expires right after execution delay.
            maxExecutableTime: uint40(block.timestamp) + defaultGovernanceOpts.executionDelay,
            nonce: _randomUint256(),
            proposalData: abi.encode(numSteps)
        });
    }

    function _getRandomDefaultHost() private view returns (address) {
        return defaultGovernanceOpts.hosts[
            _randomUint256() % defaultGovernanceOpts.hosts.length
        ];
    }

    function _expectProposedEvent(
        uint256 proposalId,
        address proposer,
        PartyGovernance.Proposal memory proposal
    )
        private
    {
        vm.expectEmit(false, false, false, true);
        emit Proposed(proposalId, proposer, proposal);
    }

    function _expectProposalAcceptedEvent(
        uint256 proposalId,
        address voter,
        uint256 votingPower
    )
        private
    {
        vm.expectEmit(false, false, false, true);
        emit ProposalAccepted(proposalId, voter, votingPower);
    }

    function _expectProposalPassedEvent(uint256 proposalId) private {
        vm.expectEmit(false, false, false, true);
        emit ProposalPassed(proposalId);
    }

    function _expectProposalExecutedEvent(uint256 proposalId, address executor) private {
        vm.expectEmit(false, false, false, true);
        emit ProposalExecuted(proposalId, executor);
    }

    function _expectProposalCompletedEvent(uint256 proposalId) private {
        vm.expectEmit(false, false, false, true);
        emit ProposalCompleted(proposalId);
    }

    function _assertProposalStateEq(
        TestablePartyGovernance gov,
        uint256 proposalId,
        PartyGovernance.ProposalState expected
    )
        private
    {
        assertEq(uint256(gov.getProposalState(proposalId)), uint256(expected));
    }

    // One undelegated voter with 51/100 intrinsic VP.
    // One step proposal.
    function testProposalLifecycle_oneVoter() external {
        (IERC721[] memory preciousTokens, uint256[] memory preciousTokenIds) =
            _createPreciousTokens(2);
        TestablePartyGovernance gov =
            _createGovernance(100e18, preciousTokens, preciousTokenIds);
        address undelegatedVoter = _randomAddress();
        // undelegatedVoter has 51/100 intrinsic VP (delegated to no one/self)
        gov.mockAdjustVotingPower(undelegatedVoter, 51e18, address(0));

        // Create a one-step proposal.
        PartyGovernance.Proposal memory proposal = _createProposal(1);
        uint256 proposalId = gov.getNextProposalId();

        _assertProposalStateEq(gov, proposalId, PartyGovernance.ProposalState.Invalid);

        // Undelegated voter submits proposal.
        _expectProposedEvent(proposalId, undelegatedVoter, proposal);
        // Votes are automatically cast by proposer.
        _expectProposalAcceptedEvent(proposalId, undelegatedVoter, 51e18);
        // Voter has majority VP so it also passes immediately.
        _expectProposalPassedEvent(proposalId);
        vm.prank(undelegatedVoter);
        assertEq(gov.propose(proposal), proposalId);

        _assertProposalStateEq(gov, proposalId, PartyGovernance.ProposalState.Passed);

        // Skip past execution delay.
        skip(defaultGovernanceOpts.executionDelay);
        _assertProposalStateEq(gov, proposalId, PartyGovernance.ProposalState.Ready);

        // Execute the proposal as the single voter.
        vm.expectEmit(false, false, false, true);
        emit DummyProposalExecutionEngine_executeCalled(
            address(gov),
            IProposalExecutionEngine.ProposalExecutionStatus.Complete,
            IProposalExecutionEngine.ExecuteProposalParams({
                proposalId: bytes32(proposalId),
                proposalData: proposal.proposalData,
                progressData: "",
                flags: 0,
                preciousTokens: preciousTokens,
                preciousTokenIds: preciousTokenIds
            })
        );
        _expectProposalExecutedEvent(proposalId, undelegatedVoter);
        _expectProposalCompletedEvent(proposalId);
        vm.prank(undelegatedVoter);
        gov.execute(
            proposalId,
            proposal,
            preciousTokens,
            preciousTokenIds,
            ""
        );

        _assertProposalStateEq(gov, proposalId, PartyGovernance.ProposalState.Complete);
    }

    // One undelegated voter with 51/100 intrinsic VP.
    // Two step proposal.
    function testProposalLifecycle_oneVoter_twoStep() external {
        (IERC721[] memory preciousTokens, uint256[] memory preciousTokenIds) =
            _createPreciousTokens(2);
        TestablePartyGovernance gov =
            _createGovernance(100e18, preciousTokens, preciousTokenIds);
        address undelegatedVoter = _randomAddress();
        // undelegatedVoter has 51/100 intrinsic VP (delegated to no one/self)
        gov.mockAdjustVotingPower(undelegatedVoter, 51e18, address(0));

        // Create a two-step proposal.
        PartyGovernance.Proposal memory proposal = _createProposal(2);
        uint256 proposalId = gov.getNextProposalId();

        // Undelegated voter submits proposal.
        _expectProposedEvent(proposalId, undelegatedVoter, proposal);
        // Votes are automatically cast by proposer.
        _expectProposalAcceptedEvent(proposalId, undelegatedVoter, 51e18);
        // Voter has majority VP so it also passes immediately.
        _expectProposalPassedEvent(proposalId);
        vm.prank(undelegatedVoter);
        assertEq(gov.propose(proposal), proposalId);

        // Skip past execution delay.
        skip(defaultGovernanceOpts.executionDelay);
        // Execute the proposal as the single voter. (1/2)
        vm.expectEmit(false, false, false, true);
        emit DummyProposalExecutionEngine_executeCalled(
            address(gov),
            IProposalExecutionEngine.ProposalExecutionStatus.InProgress,
            IProposalExecutionEngine.ExecuteProposalParams({
                proposalId: bytes32(proposalId),
                proposalData: proposal.proposalData,
                progressData: "",
                flags: 0,
                preciousTokens: preciousTokens,
                preciousTokenIds: preciousTokenIds
            })
        );
        _expectProposalExecutedEvent(proposalId, undelegatedVoter);
        vm.prank(undelegatedVoter);
        gov.execute(
            proposalId,
            proposal,
            preciousTokens,
            preciousTokenIds,
            ""
        );

        _assertProposalStateEq(gov, proposalId, PartyGovernance.ProposalState.InProgress);

        // Execute the proposal as the single voter. (2/2)
        vm.expectEmit(false, false, false, true);
        emit DummyProposalExecutionEngine_executeCalled(
            address(gov),
            IProposalExecutionEngine.ProposalExecutionStatus.Complete,
            IProposalExecutionEngine.ExecuteProposalParams({
                proposalId: bytes32(proposalId),
                proposalData: proposal.proposalData,
                progressData: abi.encode(1),
                flags: 0,
                preciousTokens: preciousTokens,
                preciousTokenIds: preciousTokenIds
            })
        );
        _expectProposalExecutedEvent(proposalId, undelegatedVoter);
        _expectProposalCompletedEvent(proposalId);
        vm.prank(undelegatedVoter);
        gov.execute(
            proposalId,
            proposal,
            preciousTokens,
            preciousTokenIds,
            abi.encode(1)
        );

        _assertProposalStateEq(gov, proposalId, PartyGovernance.ProposalState.Complete);
    }

    // One undelegated voter with 100/100 intrinsic VP.
    // One step proposal.
    function testProposalLifecycle_oneVoterUnanimous() external {
        (IERC721[] memory preciousTokens, uint256[] memory preciousTokenIds) =
            _createPreciousTokens(2);
        TestablePartyGovernance gov =
            _createGovernance(100e18, preciousTokens, preciousTokenIds);
        address undelegatedVoter = _randomAddress();
        // undelegatedVoter has 100/100 intrinsic VP (delegated to no one/self)
        gov.mockAdjustVotingPower(undelegatedVoter, 100e18, address(0));

        // Create a one-step proposal.
        PartyGovernance.Proposal memory proposal = _createProposal(1);
        uint256 proposalId = gov.getNextProposalId();

        // Undelegated voter submits proposal.
        _expectProposedEvent(proposalId, undelegatedVoter, proposal);
        // Votes are automatically cast by proposer.
        _expectProposalAcceptedEvent(proposalId, undelegatedVoter, 100e18);
        // Voter has majority VP so it also passes immediately.
        _expectProposalPassedEvent(proposalId);
        vm.prank(undelegatedVoter);
        assertEq(gov.propose(proposal), proposalId);

        // Skip past execution delay.
        skip(defaultGovernanceOpts.executionDelay);
        // Execute the proposal as the single voter.
        vm.expectEmit(false, false, false, true);
        emit DummyProposalExecutionEngine_executeCalled(
            address(gov),
            IProposalExecutionEngine.ProposalExecutionStatus.Complete,
            IProposalExecutionEngine.ExecuteProposalParams({
                proposalId: bytes32(proposalId),
                proposalData: proposal.proposalData,
                progressData: "",
                // Should be flagged unanimous.
                flags: LibProposal.PROPOSAL_FLAG_UNANIMOUS,
                preciousTokens: preciousTokens,
                preciousTokenIds: preciousTokenIds
            })
        );
        _expectProposalExecutedEvent(proposalId, undelegatedVoter);
        _expectProposalCompletedEvent(proposalId);
        vm.prank(undelegatedVoter);
        gov.execute(
            proposalId,
            proposal,
            preciousTokens,
            preciousTokenIds,
            ""
        );
    }

    // One undelegated voter with 75/100 intrinsic VP.
    // One undelegated voter with 25/100 intrinsic VP.
    // One step proposal.
    function testProposalLifecycle_twoVotersUnanimous() external {
        (IERC721[] memory preciousTokens, uint256[] memory preciousTokenIds) =
            _createPreciousTokens(2);
        TestablePartyGovernance gov =
            _createGovernance(100e18, preciousTokens, preciousTokenIds);
        address undelegatedVoter1 = _randomAddress();
        address undelegatedVoter2 = _randomAddress();
        // undelegatedVoter1 has 75/100 intrinsic VP (delegated to no one/self)
        gov.mockAdjustVotingPower(undelegatedVoter1, 75e18, address(0));
        // undelegatedVoter2 has 25/100 intrinsic VP (delegated to no one/self)
        gov.mockAdjustVotingPower(undelegatedVoter2, 25e18, address(0));

        // Create a one-step proposal.
        PartyGovernance.Proposal memory proposal = _createProposal(1);
        uint256 proposalId = gov.getNextProposalId();

        // Undelegated voter 1 submits proposal.
        _expectProposedEvent(proposalId, undelegatedVoter1, proposal);
        // Votes are automatically cast by proposer.
        _expectProposalAcceptedEvent(proposalId, undelegatedVoter1, 75e18);
        // Voter has majority VP so it also passes immediately.
        _expectProposalPassedEvent(proposalId);
        vm.prank(undelegatedVoter1);
        assertEq(gov.propose(proposal), proposalId);

        // Undelegated voter 2 votes.
        _expectProposalAcceptedEvent(proposalId, undelegatedVoter2, 25e18);
        vm.prank(undelegatedVoter2);
        gov.accept(proposalId);

        // Skip past execution delay.
        skip(defaultGovernanceOpts.executionDelay);
        // Execute the proposal as the single voter.
        vm.expectEmit(false, false, false, true);
        emit DummyProposalExecutionEngine_executeCalled(
            address(gov),
            IProposalExecutionEngine.ProposalExecutionStatus.Complete,
            IProposalExecutionEngine.ExecuteProposalParams({
                proposalId: bytes32(proposalId),
                proposalData: proposal.proposalData,
                progressData: "",
                // Should be flagged unanimous.
                flags: LibProposal.PROPOSAL_FLAG_UNANIMOUS,
                preciousTokens: preciousTokens,
                preciousTokenIds: preciousTokenIds
            })
        );
        _expectProposalExecutedEvent(proposalId, undelegatedVoter1);
        _expectProposalCompletedEvent(proposalId);
        vm.prank(undelegatedVoter1);
        gov.execute(
            proposalId,
            proposal,
            preciousTokens,
            preciousTokenIds,
            ""
        );
    }

    // Try to execute a proposal that hasn't passed.
    function testProposalLifecycle_cannotExecuteWithoutPassing() external {
        (IERC721[] memory preciousTokens, uint256[] memory preciousTokenIds) =
            _createPreciousTokens(2);
        TestablePartyGovernance gov =
            _createGovernance(100e18, preciousTokens, preciousTokenIds);
        address undelegatedVoter = _randomAddress();
        // undelegatedVoter has 50/100 intrinsic VP (delegated to no one/self)
        gov.mockAdjustVotingPower(undelegatedVoter, 50e18, address(0));

        // Create a one-step proposal.
        PartyGovernance.Proposal memory proposal = _createProposal(1);
        uint256 proposalId = gov.getNextProposalId();

        // Undelegated voter submits proposal.
        vm.prank(undelegatedVoter);
        assertEq(gov.propose(proposal), proposalId);

        // Try to execute proposal (fail).
        vm.expectRevert(abi.encodeWithSelector(
            PartyGovernance.BadProposalStateError.selector,
            PartyGovernance.ProposalState.Voting
        ));
        vm.prank(undelegatedVoter);
        gov.execute(
            proposalId,
            proposal,
            preciousTokens,
            preciousTokenIds,
            ""
        );

        // Skip past execution delay.
        skip(defaultGovernanceOpts.executionDelay);
        // Try again (fail).
        vm.expectRevert(abi.encodeWithSelector(
            PartyGovernance.BadProposalStateError.selector,
            PartyGovernance.ProposalState.Voting
        ));
        vm.prank(undelegatedVoter);
        gov.execute(
            proposalId,
            proposal,
            preciousTokens,
            preciousTokenIds,
            ""
        );
    }

    // Try to execute a proposal before the execution delay has passed.
    function testProposalLifecycle_cannotExecuteBeforeExecutionDelay() external {
        (IERC721[] memory preciousTokens, uint256[] memory preciousTokenIds) =
            _createPreciousTokens(2);
        TestablePartyGovernance gov =
            _createGovernance(100e18, preciousTokens, preciousTokenIds);
        address undelegatedVoter = _randomAddress();
        // undelegatedVoter has 51/100 intrinsic VP (delegated to no one/self)
        gov.mockAdjustVotingPower(undelegatedVoter, 51e18, address(0));

        // Create a one-step proposal.
        PartyGovernance.Proposal memory proposal = _createProposal(1);
        uint256 proposalId = gov.getNextProposalId();

        // Undelegated voter submits proposal.
        // Voter has majority VP so it also passes immediately.
        _expectProposalPassedEvent(proposalId);
        vm.prank(undelegatedVoter);
        assertEq(gov.propose(proposal), proposalId);

        // Try to execute proposal (fail).
        vm.expectRevert(abi.encodeWithSelector(
            PartyGovernance.BadProposalStateError.selector,
            PartyGovernance.ProposalState.Passed
        ));
        vm.prank(undelegatedVoter);
        gov.execute(
            proposalId,
            proposal,
            preciousTokens,
            preciousTokenIds,
            ""
        );
    }

    // Try to execute a proposal after its maxExecutableTime.
    function testProposalLifecycle_cannotExecuteAfterExpiration() external {
        (IERC721[] memory preciousTokens, uint256[] memory preciousTokenIds) =
            _createPreciousTokens(2);
        TestablePartyGovernance gov =
            _createGovernance(100e18, preciousTokens, preciousTokenIds);
        address undelegatedVoter = _randomAddress();
        // undelegatedVoter has 51/100 intrinsic VP (delegated to no one/self)
        gov.mockAdjustVotingPower(undelegatedVoter, 51e18, address(0));

        // Create a one-step proposal.
        PartyGovernance.Proposal memory proposal = _createProposal(1);
        uint256 proposalId = gov.getNextProposalId();

        // Undelegated voter submits proposal.
        // Voter has majority VP so it also passes immediately.
        _expectProposalPassedEvent(proposalId);
        vm.prank(undelegatedVoter);
        assertEq(gov.propose(proposal), proposalId);

        // Skip past the proposal expiration.
        vm.warp(proposal.maxExecutableTime + 1);

        // Try to execute proposal (fail).
        vm.expectRevert(abi.encodeWithSelector(
            PartyGovernance.ExecutionTimeExceededError.selector,
            proposal.maxExecutableTime,
            uint40(block.timestamp)
        ));
        vm.prank(undelegatedVoter);
        gov.execute(
            proposalId,
            proposal,
            preciousTokens,
            preciousTokenIds,
            ""
        );
    }

    // Try to execute a proposal that has already completed.
    function testProposalLifecycle_cannotExecuteCompletedProposal() external {
        (IERC721[] memory preciousTokens, uint256[] memory preciousTokenIds) =
            _createPreciousTokens(2);
        TestablePartyGovernance gov =
            _createGovernance(100e18, preciousTokens, preciousTokenIds);
        address undelegatedVoter = _randomAddress();
        // undelegatedVoter has 51/100 intrinsic VP (delegated to no one/self)
        gov.mockAdjustVotingPower(undelegatedVoter, 51e18, address(0));

        // Create a one-step proposal.
        PartyGovernance.Proposal memory proposal = _createProposal(1);
        uint256 proposalId = gov.getNextProposalId();

        // Undelegated voter submits proposal.
        // Voter has majority VP so it also passes immediately.
        _expectProposalPassedEvent(proposalId);
        vm.prank(undelegatedVoter);
        assertEq(gov.propose(proposal), proposalId);

        // Skip past execution delay.
        skip(defaultGovernanceOpts.executionDelay);

        // Execute (1/1).
        vm.prank(undelegatedVoter);
        gov.execute(
            proposalId,
            proposal,
            preciousTokens,
            preciousTokenIds,
            ""
        );

        _assertProposalStateEq(gov, proposalId, PartyGovernance.ProposalState.Complete);

        // Try to execute again.
        bytes32 expectedHash = gov.getProposalHash(proposal);
        vm.expectRevert(abi.encodeWithSelector(
            PartyGovernance.BadProposalStateError.selector,
            PartyGovernance.ProposalState.Complete
        ));
        vm.prank(undelegatedVoter);
        gov.execute(
            proposalId,
            proposal,
            preciousTokens,
            preciousTokenIds,
            ""
        );
    }

    // Try to execute a proposal that has been modified.
    function testProposalLifecycle_cannotExecuteIfModified() external {
        (IERC721[] memory preciousTokens, uint256[] memory preciousTokenIds) =
            _createPreciousTokens(2);
        TestablePartyGovernance gov =
            _createGovernance(100e18, preciousTokens, preciousTokenIds);
        address undelegatedVoter = _randomAddress();
        // undelegatedVoter has 51/100 intrinsic VP (delegated to no one/self)
        gov.mockAdjustVotingPower(undelegatedVoter, 51e18, address(0));

        // Create a one-step proposal.
        PartyGovernance.Proposal memory proposal = _createProposal(1);
        uint256 proposalId = gov.getNextProposalId();

        // Undelegated voter submits proposal.
        // Voter has majority VP so it also passes immediately.
        _expectProposalPassedEvent(proposalId);
        vm.prank(undelegatedVoter);
        assertEq(gov.propose(proposal), proposalId);

        // Skip past execution delay.
        skip(defaultGovernanceOpts.executionDelay);

        // Try to execute proposal (fail).
        bytes32 expectedHash = gov.getProposalHash(proposal);
        proposal.proposalData = bytes('naughty');
        vm.expectRevert(abi.encodeWithSelector(
            PartyGovernance.BadProposalHashError.selector,
            gov.getProposalHash(proposal),
            expectedHash
        ));
        vm.prank(undelegatedVoter);
        gov.execute(
            proposalId,
            proposal,
            preciousTokens,
            preciousTokenIds,
            ""
        );
    }

    // only host can veto
    function testProposalLifecycle_onlyHostCanVeto() external {
        (IERC721[] memory preciousTokens, uint256[] memory preciousTokenIds) =
            _createPreciousTokens(2);
        TestablePartyGovernance gov =
            _createGovernance(100e18, preciousTokens, preciousTokenIds);
        address undelegatedVoter = _randomAddress();
        // undelegatedVoter has 50/100 intrinsic VP (delegated to no one/self)
        gov.mockAdjustVotingPower(undelegatedVoter, 50e18, address(0));

        // Create a one-step proposal.
        PartyGovernance.Proposal memory proposal = _createProposal(1);
        uint256 proposalId = gov.getNextProposalId();

        // Undelegated voter submits proposal and votes, but does not have enough
        // to pass on their own.
        vm.prank(undelegatedVoter);
        assertEq(gov.propose(proposal), proposalId);

        // Non-host tries to veto.
        vm.expectRevert(abi.encodeWithSelector(
            PartyGovernance.OnlyPartyHostError.selector
        ));
        vm.prank(undelegatedVoter);
        gov.veto(proposalId);
    }

    // cannot veto invalid proposal
    function testProposalLifecycle_cannotVetoInvalidProposal() external {
        (IERC721[] memory preciousTokens, uint256[] memory preciousTokenIds) =
            _createPreciousTokens(2);
        TestablePartyGovernance gov =
            _createGovernance(100e18, preciousTokens, preciousTokenIds);
        address undelegatedVoter = _randomAddress();
        // undelegatedVoter has 50/100 intrinsic VP (delegated to no one/self)
        gov.mockAdjustVotingPower(undelegatedVoter, 50e18, address(0));

        uint256 proposalId = gov.getNextProposalId();
        address host = _getRandomDefaultHost();
        vm.expectRevert(abi.encodeWithSelector(
            PartyGovernance.BadProposalStateError.selector,
            PartyGovernance.ProposalState.Invalid
        ));
        vm.prank(host);
        gov.veto(proposalId);
    }

    // can veto a proposal that's in vote.
    function testProposalLifecycle_canVetoVotingProposal() external {
        (IERC721[] memory preciousTokens, uint256[] memory preciousTokenIds) =
            _createPreciousTokens(2);
        TestablePartyGovernance gov =
            _createGovernance(100e18, preciousTokens, preciousTokenIds);
        address undelegatedVoter = _randomAddress();
        // undelegatedVoter has 50/100 intrinsic VP (delegated to no one/self)
        gov.mockAdjustVotingPower(undelegatedVoter, 50e18, address(0));

        // Create a one-step proposal.
        PartyGovernance.Proposal memory proposal = _createProposal(1);
        uint256 proposalId = gov.getNextProposalId();

        // Undelegated voter submits proposal and votes, but does not have enough
        // to pass on their own.
        vm.prank(undelegatedVoter);
        assertEq(gov.propose(proposal), proposalId);

        _assertProposalStateEq(gov, proposalId, PartyGovernance.ProposalState.Voting);

        // Host vetos.
        address host = _getRandomDefaultHost();
        vm.prank(host);
        gov.veto(proposalId);

        _assertProposalStateEq(gov, proposalId, PartyGovernance.ProposalState.Defeated);

        // Skip past execution delay.
        skip(defaultGovernanceOpts.executionDelay);

        // Fails to execute.
        vm.expectRevert(abi.encodeWithSelector(
            PartyGovernance.BadProposalStateError.selector,
            PartyGovernance.ProposalState.Defeated
        ));
        vm.prank(undelegatedVoter);
        gov.execute(
            proposalId,
            proposal,
            preciousTokens,
            preciousTokenIds,
            ""
        );
    }

    // can veto a proposal that's ready.
    function testProposalLifecycle_canVetoReadyProposal() external {
        (IERC721[] memory preciousTokens, uint256[] memory preciousTokenIds) =
            _createPreciousTokens(2);
        TestablePartyGovernance gov =
            _createGovernance(100e18, preciousTokens, preciousTokenIds);
        address undelegatedVoter = _randomAddress();
        // undelegatedVoter has 51/100 intrinsic VP (delegated to no one/self)
        gov.mockAdjustVotingPower(undelegatedVoter, 51e18, address(0));

        // Create a one-step proposal.
        PartyGovernance.Proposal memory proposal = _createProposal(1);
        uint256 proposalId = gov.getNextProposalId();

        // Undelegated voter submits proposal.
        // Voter has majority VP so it also passes immediately.
        _expectProposalPassedEvent(proposalId);
        vm.prank(undelegatedVoter);
        assertEq(gov.propose(proposal), proposalId);

        // Skip past execution delay.
        skip(defaultGovernanceOpts.executionDelay);

        _assertProposalStateEq(gov, proposalId, PartyGovernance.ProposalState.Ready);

        // Host vetos.
        address host = _getRandomDefaultHost();
        vm.prank(host);
        gov.veto(proposalId);

        _assertProposalStateEq(gov, proposalId, PartyGovernance.ProposalState.Defeated);

        // Fails to execute.
        vm.expectRevert(abi.encodeWithSelector(
            PartyGovernance.BadProposalStateError.selector,
            PartyGovernance.ProposalState.Defeated
        ));
        vm.prank(undelegatedVoter);
        gov.execute(
            proposalId,
            proposal,
            preciousTokens,
            preciousTokenIds,
            ""
        );
    }

    // try to veto a proposal that's in progress.
    function testProposalLifecycle_cannotVetoInProgressProposal() external {
        (IERC721[] memory preciousTokens, uint256[] memory preciousTokenIds) =
            _createPreciousTokens(2);
        TestablePartyGovernance gov =
            _createGovernance(100e18, preciousTokens, preciousTokenIds);
        address undelegatedVoter = _randomAddress();
        // undelegatedVoter has 51/100 intrinsic VP (delegated to no one/self)
        gov.mockAdjustVotingPower(undelegatedVoter, 51e18, address(0));

        // Create a two-step proposal.
        PartyGovernance.Proposal memory proposal = _createProposal(2);
        uint256 proposalId = gov.getNextProposalId();

        // Undelegated voter submits proposal.
        // Voter has majority VP so it also passes immediately.
        _expectProposalPassedEvent(proposalId);
        vm.prank(undelegatedVoter);
        assertEq(gov.propose(proposal), proposalId);

        // Skip past execution delay.
        skip(defaultGovernanceOpts.executionDelay);

        // Execute (1/2)
        vm.prank(undelegatedVoter);
        gov.execute(
            proposalId,
            proposal,
            preciousTokens,
            preciousTokenIds,
            ""
        );

        // Host tries to veto.
        vm.expectRevert(abi.encodeWithSelector(
            PartyGovernance.BadProposalStateError.selector,
            PartyGovernance.ProposalState.InProgress
        ));
        vm.prank(_getRandomDefaultHost());
        gov.veto(proposalId);
    }

    // try to veto a proposal that's completed.
    function testProposalLifecycle_cannotVetoCompleteProposal() external {
        (IERC721[] memory preciousTokens, uint256[] memory preciousTokenIds) =
            _createPreciousTokens(2);
        TestablePartyGovernance gov =
            _createGovernance(100e18, preciousTokens, preciousTokenIds);
        address undelegatedVoter = _randomAddress();
        // undelegatedVoter has 51/100 intrinsic VP (delegated to no one/self)
        gov.mockAdjustVotingPower(undelegatedVoter, 51e18, address(0));

        // Create a one-step proposal.
        PartyGovernance.Proposal memory proposal = _createProposal(1);
        uint256 proposalId = gov.getNextProposalId();

        // Undelegated voter submits proposal.
        // Voter has majority VP so it also passes immediately.
        _expectProposalPassedEvent(proposalId);
        vm.prank(undelegatedVoter);
        assertEq(gov.propose(proposal), proposalId);

        // Skip past execution delay.
        skip(defaultGovernanceOpts.executionDelay);

        // Execute (1/1)
        vm.prank(undelegatedVoter);
        gov.execute(
            proposalId,
            proposal,
            preciousTokens,
            preciousTokenIds,
            ""
        );

        // Host tries to veto.
        vm.expectRevert(abi.encodeWithSelector(
            PartyGovernance.BadProposalStateError.selector,
            PartyGovernance.ProposalState.Complete
        ));
        vm.prank(_getRandomDefaultHost());
        gov.veto(proposalId);
    }

    // An InProgress proposal that has expired is still executable.
    function testProposalLifecycle_canStillExecuteExpiredInProgressProposal() external {
        (IERC721[] memory preciousTokens, uint256[] memory preciousTokenIds) =
            _createPreciousTokens(2);
        TestablePartyGovernance gov =
            _createGovernance(100e18, preciousTokens, preciousTokenIds);
        address undelegatedVoter = _randomAddress();
        // undelegatedVoter has 51/100 intrinsic VP (delegated to no one/self)
        gov.mockAdjustVotingPower(undelegatedVoter, 51e18, address(0));

        // Create a two-step proposal.
        // By default the proposal expires 1 second after the executable delay.
        PartyGovernance.Proposal memory proposal = _createProposal(2);
        uint256 proposalId = gov.getNextProposalId();

        // Undelegated voter submits proposal.
        // Voter has majority VP so it also passes immediately.
        _expectProposalPassedEvent(proposalId);
        vm.prank(undelegatedVoter);
        assertEq(gov.propose(proposal), proposalId);

        // Skip past execution delay.
        skip(defaultGovernanceOpts.executionDelay);

        // Execute (1/2)
        vm.prank(undelegatedVoter);
        gov.execute(
            proposalId,
            proposal,
            preciousTokens,
            preciousTokenIds,
            ""
        );

        // Skip past the proposal's maxExecutableTime.
        vm.warp(proposal.maxExecutableTime + 1);
        _assertProposalStateEq(gov, proposalId, PartyGovernance.ProposalState.InProgress);

        // Execute (2/2)
        vm.prank(undelegatedVoter);
        gov.execute(
            proposalId,
            proposal,
            preciousTokens,
            preciousTokenIds,
            abi.encode(1)
        );
        _assertProposalStateEq(gov, proposalId, PartyGovernance.ProposalState.Complete);
    }

    // Try to execute a proposal after the voting window has expired and it has not passed.
    function testProposalLifecycle_cannotExecuteIfVotingWindowExpired() external {
        (IERC721[] memory preciousTokens, uint256[] memory preciousTokenIds) =
            _createPreciousTokens(2);
        defaultGovernanceOpts.executionDelay = 60;
        defaultGovernanceOpts.voteDuration = 61;
        TestablePartyGovernance gov =
            _createGovernance(100e18, preciousTokens, preciousTokenIds);
        address undelegatedVoter = _randomAddress();
        // undelegatedVoter has 50/100 intrinsic VP (delegated to no one/self)
        gov.mockAdjustVotingPower(undelegatedVoter, 50e18, address(0));

        // Create a one-step proposal.
        PartyGovernance.Proposal memory proposal = _createProposal(1);
        uint256 proposalId = gov.getNextProposalId();

        // Undelegated voter submits proposal.
        vm.prank(undelegatedVoter);
        assertEq(gov.propose(proposal), proposalId);

        _assertProposalStateEq(gov, proposalId, PartyGovernance.ProposalState.Voting);

        // Skip past voting window.
        skip(defaultGovernanceOpts.voteDuration);

        // Try to execute proposal (fail).
        vm.expectRevert(abi.encodeWithSelector(
            PartyGovernance.BadProposalStateError.selector,
            PartyGovernance.ProposalState.Defeated
        ));
        vm.prank(undelegatedVoter);
        gov.execute(
            proposalId,
            proposal,
            preciousTokens,
            preciousTokenIds,
            ""
        );
    }

    // One undelegated voter with 25/100 intrinsic VP.
    // One delegated voter with 25/100 intrinsic VP
    // One delegate with 25/100 intrinsic + 25 delegated VP.
    function testVoting_passing_mixedVotes() external {
        (IERC721[] memory preciousTokens, uint256[] memory preciousTokenIds) =
            _createPreciousTokens(2);
        TestablePartyGovernance gov =
            _createGovernance(100e18, preciousTokens, preciousTokenIds);
        address delegate = _randomAddress();
        address delegatedVoter = _randomAddress();
        address undelegatedVoter = _randomAddress();
        // delegate has 25 intrinsic VP (delegated to no one/self), 25 delegated VP.
        gov.mockAdjustVotingPower(delegate, 25e18, address(0)); // self-delegated
        // delegatedVoter has 25 intrinsic VP (delegated to delegate)
        gov.mockAdjustVotingPower(delegatedVoter, 25e18, delegate);
        // undelegatedVoter has 25 intrinsic VP (delegated to no one/self)
        gov.mockAdjustVotingPower(undelegatedVoter, 25e18, address(0));

        // Create a one-step proposal.
        PartyGovernance.Proposal memory proposal = _createProposal(1);
        uint256 proposalId = gov.getNextProposalId();

        // Delegated voter submits proposal.
        // No intrinsic or delegated votes so no vote cast during proposal.
        _expectProposalAcceptedEvent(proposalId, delegatedVoter, 0);
        vm.prank(delegatedVoter);
        assertEq(gov.propose(proposal), proposalId);

        _assertProposalStateEq(gov, proposalId, PartyGovernance.ProposalState.Voting);

        // Undelegated (self-delegated) voter votes.
        _expectProposalAcceptedEvent(proposalId, undelegatedVoter, 25e18);
        vm.prank(undelegatedVoter);
        gov.accept(proposalId);

        // Delegate votes with delegated and intrinsic voting power.
        _expectProposalAcceptedEvent(proposalId, delegate, 50e18);
        // Combined, votes are enough (75%) to push it over the pass threshold (50%).
        _expectProposalPassedEvent(proposalId);
        vm.prank(delegate);
        gov.accept(proposalId);

        _assertProposalStateEq(gov, proposalId, PartyGovernance.ProposalState.Passed);
    }

    // One undelegated voter with 10/100 intrinsic VP.
    // One delegated voter with 10/100 intrinsic VP
    // One delegate with 30/100 intrinsic + 10 delegated VP.
    // Combined 10 + 10 + 30 -> 50 < 51 (no pass)
    function testVoting_notPassing_mixedVotes() external {
        (IERC721[] memory preciousTokens, uint256[] memory preciousTokenIds) =
            _createPreciousTokens(2);
        TestablePartyGovernance gov =
            _createGovernance(100e18, preciousTokens, preciousTokenIds);
        address delegate = _randomAddress();
        address delegatedVoter = _randomAddress();
        address undelegatedVoter = _randomAddress();
        // delegate has 30 intrinsic VP (delegated to no one/self), 10 delegated VP.
        gov.mockAdjustVotingPower(delegate, 30e18, address(0)); // self-delegated
        // delegatedVoter has 10 intrinsic VP (delegated to delegate)
        gov.mockAdjustVotingPower(delegatedVoter, 10e18, delegate);
        // undelegatedVoter has 10 intrinsic VP (delegated to no one/self)
        gov.mockAdjustVotingPower(undelegatedVoter, 10e18, address(0));

        // Create a one-step proposal.
        PartyGovernance.Proposal memory proposal = _createProposal(1);
        uint256 proposalId = gov.getNextProposalId();

        // Delegated voter submits proposal.
        // No intrinsic or delegated votes so no vote cast during proposal.
        emit ProposalAccepted(proposalId, delegatedVoter, 0);
        vm.prank(delegatedVoter);
        assertEq(gov.propose(proposal), proposalId);

        // Undelegated (self-delegated) voter votes.
        _expectProposalAcceptedEvent(proposalId, undelegatedVoter, 10e18);
        vm.prank(undelegatedVoter);
        gov.accept(proposalId);

        // Delegate votes with delegated and intrinsic voting power.
        _expectProposalAcceptedEvent(proposalId, delegate, 40e18);
        vm.prank(delegate);
        gov.accept(proposalId);

        // 10 + 10 + 30 = 50, but need 51/100 to pass.
        _assertProposalStateEq(gov, proposalId, PartyGovernance.ProposalState.Voting);
    }

    // Try to vote outside the voting window.
    function testVoting_cannotVoteOutsideVotingWindow() external {
        (IERC721[] memory preciousTokens, uint256[] memory preciousTokenIds) =
            _createPreciousTokens(2);
        TestablePartyGovernance gov =
            _createGovernance(100e18, preciousTokens, preciousTokenIds);
        address undelegatedVoter1 = _randomAddress();
        address undelegatedVoter2 = _randomAddress();
        // undelegatedVoter1 has 50/100 intrinsic VP (delegated to no one/self)
        gov.mockAdjustVotingPower(undelegatedVoter1, 50e18, address(0));
        // undelegatedVoter2 has 1/100 intrinsic VP (delegated to no one/self)
        gov.mockAdjustVotingPower(undelegatedVoter2, 1e18, address(0));

        // Create a one-step proposal.
        PartyGovernance.Proposal memory proposal = _createProposal(1);
        uint256 proposalId = gov.getNextProposalId();

        // Undelegated voter 1 submits proposal (and votes).
        vm.prank(undelegatedVoter1);
        assertEq(gov.propose(proposal), proposalId);

        _assertProposalStateEq(gov, proposalId, PartyGovernance.ProposalState.Voting);

        // Skip past voting window.
        skip(defaultGovernanceOpts.voteDuration);

        _assertProposalStateEq(gov, proposalId, PartyGovernance.ProposalState.Defeated);

        // Undelegated voter 2 tries to vote.
        vm.expectRevert(abi.encodeWithSelector(
            PartyGovernance.BadProposalStateError.selector,
            PartyGovernance.ProposalState.Defeated
        ));
        vm.prank(undelegatedVoter2);
        gov.accept(proposalId);
    }

    // Try to vote twice (undelegated voter)
    function testVoting_cannotVoteTwice() external {
        (IERC721[] memory preciousTokens, uint256[] memory preciousTokenIds) =
            _createPreciousTokens(2);
        TestablePartyGovernance gov =
            _createGovernance(100e18, preciousTokens, preciousTokenIds);
        address undelegatedVoter = _randomAddress();
        // undelegatedVoter has 50/100 intrinsic VP (delegated to no one/self)
        gov.mockAdjustVotingPower(undelegatedVoter, 50e18, address(0));

        // Create a one-step proposal.
        PartyGovernance.Proposal memory proposal = _createProposal(1);
        uint256 proposalId = gov.getNextProposalId();

        // Undelegated voter submits proposal (and votes).
        vm.prank(undelegatedVoter);
        assertEq(gov.propose(proposal), proposalId);

        // Try to vote again.
        vm.expectRevert(abi.encodeWithSelector(
            PartyGovernance.AlreadyVotedError.selector,
            undelegatedVoter
        ));
        vm.prank(undelegatedVoter);
        gov.accept(proposalId);
    }

    // Try to vote twice (delegate)
    function testVoting_delegateCannotVoteTwice() external {
        (IERC721[] memory preciousTokens, uint256[] memory preciousTokenIds) =
            _createPreciousTokens(2);
        TestablePartyGovernance gov =
            _createGovernance(100e18, preciousTokens, preciousTokenIds);
        address delegate = _randomAddress();
        address delegatedVoter = _randomAddress();
        // delegatedVoter has 50/100 intrinsic VP (delegated to no one/self)
        gov.mockAdjustVotingPower(delegatedVoter, 50e18, delegate);

        // Create a one-step proposal.
        PartyGovernance.Proposal memory proposal = _createProposal(1);
        uint256 proposalId = gov.getNextProposalId();

        // Delegate submits proposal (and votes).
        vm.prank(delegate);
        assertEq(gov.propose(proposal), proposalId);

        // Try to vote again.
        vm.expectRevert(abi.encodeWithSelector(
            PartyGovernance.AlreadyVotedError.selector,
            delegate
        ));
        vm.prank(delegate);
        gov.accept(proposalId);
    }

    // Try to vote twice (delegated voter)
    function testVoting_delegatedVoterCannotVoteTwice() external {
        (IERC721[] memory preciousTokens, uint256[] memory preciousTokenIds) =
            _createPreciousTokens(2);
        TestablePartyGovernance gov =
            _createGovernance(100e18, preciousTokens, preciousTokenIds);
        address delegate = _randomAddress();
        address delegatedVoter = _randomAddress();
        // delegatedVoter has 50/100 intrinsic VP (delegated to no one/self)
        gov.mockAdjustVotingPower(delegatedVoter, 50e18, delegate);

        // Create a one-step proposal.
        PartyGovernance.Proposal memory proposal = _createProposal(1);
        uint256 proposalId = gov.getNextProposalId();

        // Delegated voter submits proposal (and votes).
        vm.prank(delegatedVoter);
        assertEq(gov.propose(proposal), proposalId);

        // Try to vote again.
        vm.expectRevert(abi.encodeWithSelector(
            PartyGovernance.AlreadyVotedError.selector,
            delegatedVoter
        ));
        vm.prank(delegatedVoter);
        gov.accept(proposalId);
    }

    // Try to vote on a vetoed proposal.
    function testVoting_cannotVoteAfterVeto() external {
        (IERC721[] memory preciousTokens, uint256[] memory preciousTokenIds) =
            _createPreciousTokens(2);
        TestablePartyGovernance gov =
            _createGovernance(100e18, preciousTokens, preciousTokenIds);
        address undelegatedVoter1 = _randomAddress();
        address undelegatedVoter2 = _randomAddress();
        // undelegatedVoter1 has 50/100 intrinsic VP (delegated to no one/self)
        gov.mockAdjustVotingPower(undelegatedVoter1, 50e18, address(0));
        // undelegatedVoter2 has 1/100 intrinsic VP (delegated to no one/self)
        gov.mockAdjustVotingPower(undelegatedVoter2, 50e18, address(0));

        // Create a one-step proposal.
        PartyGovernance.Proposal memory proposal = _createProposal(1);
        uint256 proposalId = gov.getNextProposalId();

        // Undelegated voter 1 submits proposal (and votes).
        vm.prank(undelegatedVoter1);
        assertEq(gov.propose(proposal), proposalId);

        _assertProposalStateEq(gov, proposalId, PartyGovernance.ProposalState.Voting);

        // Host vetos.
        address host = _getRandomDefaultHost();
        vm.expectEmit(false, false, false, true);
        emit ProposalVetoed(proposalId, host);
        vm.prank(host);
        gov.veto(proposalId);

        _assertProposalStateEq(gov, proposalId, PartyGovernance.ProposalState.Defeated);

        // Undelegated voter 2 tries to vote.
        vm.expectRevert(abi.encodeWithSelector(
            PartyGovernance.BadProposalStateError.selector,
            PartyGovernance.ProposalState.Defeated
        ));
        vm.prank(undelegatedVoter2);
        gov.accept(proposalId);
    }

    // Vote using VP from proposal time.
    function testVoting_votingUsesProposalTimeVotingPower() external {
        (IERC721[] memory preciousTokens, uint256[] memory preciousTokenIds) =
            _createPreciousTokens(2);
        TestablePartyGovernance gov =
            _createGovernance(100e18, preciousTokens, preciousTokenIds);
        address delegate = _randomAddress();
        address undelegatedVoter = _randomAddress();
        address delegatedVoter = _randomAddress();
        address proposer = _randomAddress();
        // proposer has 1 wei of intrinsic VP (just enough to propose), delegated to
        // an address we won't use.
        gov.mockAdjustVotingPower(proposer, 1, address(0xbadb01));
        // delegate has 30 intrinsic, 50 delegated VP
        gov.mockAdjustVotingPower(delegate, 30e18, address(0));
        // delegatedVoter has 20 intrinsic delegated to delegate.
        gov.mockAdjustVotingPower(delegatedVoter, 20e18, delegate);
        // undelegatedVoter has 1 intrinsing VP, delegated to no one/self.
        gov.mockAdjustVotingPower(undelegatedVoter, 1e18, address(0));

        // Create a one-step proposal.
        PartyGovernance.Proposal memory proposal = _createProposal(1);
        uint256 proposalId = gov.getNextProposalId();

        // Propose it from proposer, locking in the proposal time
        // and not casting any votes because proposer has delegated to
        // someone else.
        vm.prank(proposer);
        assertEq(gov.propose(proposal), proposalId);

        // Advance time, moving VP around each time.
        skip(1);
        // Delegate transfers all voting power to undelegatedVoter.
        gov.transferVotingPower(delegate, undelegatedVoter, 30e18);
        skip(1);
        // delegatedVoter transfers all voting power to undelegatedVoter.
        gov.transferVotingPower(delegatedVoter, undelegatedVoter, 20e18);
        skip(1);
        // Now undelegatedVoter has enough VP (51) to pass on their own and
        // will accept the proposal, but accept will use their VP at proposal
        // time so it will only count as 1 VP.
        _expectProposalAcceptedEvent(
            proposalId,
            undelegatedVoter,
            1e18 // Proposal time VP.
        );
        vm.prank(undelegatedVoter);
        gov.accept(proposalId);

        // delegatedVoter will vote, who does not have any VP now and also had
        // no VP at proposal time.
        _expectProposalAcceptedEvent(
            proposalId,
            delegatedVoter,
            0 // Proposal time VP.
        );
        vm.prank(delegatedVoter);
        gov.accept(proposalId);

        _assertProposalStateEq(gov, proposalId, PartyGovernance.ProposalState.Voting);

        // Delegate will vote, who does not have any VP now but at proposal time
        // had a total of 50, which will make the proposal pass.
        _expectProposalAcceptedEvent(
            proposalId,
            delegate,
            50e18 // Proposal time VP.
        );
        _expectProposalPassedEvent(proposalId);
        vm.prank(delegate);
        gov.accept(proposalId);
    }

    // Circular delegation.
    function testVoting_circularDelegation() external {
        (IERC721[] memory preciousTokens, uint256[] memory preciousTokenIds) =
            _createPreciousTokens(2);
        TestablePartyGovernance gov =
            _createGovernance(100e18, preciousTokens, preciousTokenIds);
        address delegate1 = _randomAddress();
        address delegate2 = _randomAddress();
        // Set up circular delegation just to be extra tricky.
        // delegate has 1 intrinsic, 51 delegated VP
        gov.mockAdjustVotingPower(delegate1, 1e18, delegate2);
        // delegate2 has 50 intrinsic, 1 delegated VP
        gov.mockAdjustVotingPower(delegate2, 50e18, delegate1);

        // Create a one-step proposal.
        PartyGovernance.Proposal memory proposal = _createProposal(1);
        uint256 proposalId = gov.getNextProposalId();

        // delegate2 proposes and votes with their 1 effective VP.
        _expectProposalAcceptedEvent(
            proposalId,
            delegate2,
            1e18
        );
        vm.prank(delegate2);
        gov.propose(proposal);

        assertEq(uint256(gov.getVotes(proposalId)), 1e18);

        // delegate1 votes with their 50 effective VP.
        _expectProposalAcceptedEvent(
            proposalId,
            delegate1,
            50e18
        );
        // With 51 total, the proposal will pass.
        _expectProposalPassedEvent(proposalId);
        vm.prank(delegate1);
        gov.accept(proposalId);

        assertEq(uint256(gov.getVotes(proposalId)), 51e18);
    }

    // Cannot adjust voting power below 0.
    function testVotingPower_cannotAdjustVotingPowerBelowZero() external {
        (IERC721[] memory preciousTokens, uint256[] memory preciousTokenIds) =
            _createPreciousTokens(2);
        TestablePartyGovernance gov =
            _createGovernance(100e18, preciousTokens, preciousTokenIds);
        address undelegatedVoter = _randomAddress();
        // undelegatedVoter has 51 intrinsic VP
        gov.mockAdjustVotingPower(undelegatedVoter, 51e18, address(0));

        // Try to adjust below 0.
        vm.expectRevert(abi.encodeWithSelector(
            LibSafeCast.Int192ToUint96CastOutOfRange.selector,
            int192(-1)
        ));
        gov.mockAdjustVotingPower(undelegatedVoter, -51e18 - 1, address(0));
    }

    // _adjustVotingPower() updates delegated VP correctly
    function testVotingPower_adjustVotingPowerUpdatesDelegatesCorrectly() external {
        (IERC721[] memory preciousTokens, uint256[] memory preciousTokenIds) =
            _createPreciousTokens(2);
        TestablePartyGovernance gov =
            _createGovernance(100e18, preciousTokens, preciousTokenIds);
        address delegate1 = _randomAddress();
        address delegate2 = _randomAddress();
        address voter = _randomAddress();
        // voter has 50 intrinsic VP, delegated to delegate1.
        gov.mockAdjustVotingPower(voter, 50e18, delegate1);
        // delegate1 has 10 intrinsic VP, delegated to delegate2.
        gov.mockAdjustVotingPower(delegate1, 10e18, delegate2);
        // delegate2 has 20 intrinsic VP, delegated to self.
        gov.mockAdjustVotingPower(delegate2, 20e18, address(0));

        // Remove 5 intrinsic VP from voter and redelegate to delegate2.
        gov.mockAdjustVotingPower(voter, -5e18, delegate2);
        // Add 5 intrinsic VP to delegate1 and keep delegation to delegate2.
        gov.mockAdjustVotingPower(delegate1, 5e18, delegate2);
        // Remove 3 intrinsic VP from delegate1 and keep delegation to delegate2.
        gov.mockAdjustVotingPower(delegate1, -3e18, delegate2);
        // Redelegate delegate2 to delegate1.
        gov.mockAdjustVotingPower(delegate2, 0, delegate1);

        // Now check total VPs.
        // voter: 50 - 5 = 45 intrinsic (delegated: delegate2) + 0 delegated -> 0
        assertEq(
            uint256(gov.getVotingPowerAt(voter, uint40(block.timestamp))),
            0e18
        );
        // delegate1: 10 + 5 - 3 = 12 intrinsic (delegated: delegate2) + 20 delegated -> 20
        assertEq(
            uint256(gov.getVotingPowerAt(delegate1, uint40(block.timestamp))),
            20e18
        );
        // delegate2: 20 intrinsic (delegated: deleate1) + 45 + 12 = 57 delegated -> 57
        assertEq(
            uint256(gov.getVotingPowerAt(delegate2, uint40(block.timestamp))),
            57e18
        );

        // Check internal accounting for voter.
        {
            PartyGovernance.VotingPowerSnapshot memory snap =
                gov.getVotingPowerSnapshotAt(voter, block.timestamp);
            assertEq(uint256(snap.intrinsicVotingPower), 45e18);
            assertEq(uint256(snap.delegatedVotingPower), 0);
        }
        // Check internal accounting for delegate1.
        {
            PartyGovernance.VotingPowerSnapshot memory snap =
                gov.getVotingPowerSnapshotAt(delegate1, block.timestamp);
            assertEq(uint256(snap.intrinsicVotingPower), 12e18);
            assertEq(uint256(snap.delegatedVotingPower), 20e18);
        }
        // Check internal accounting for delegate2.
        {
            PartyGovernance.VotingPowerSnapshot memory snap =
                gov.getVotingPowerSnapshotAt(delegate2, block.timestamp);
            assertEq(uint256(snap.intrinsicVotingPower), 20e18);
            assertEq(uint256(snap.delegatedVotingPower), 57e18);
        }
    }

    // delegate(self) == delegate(0) if no prior delegate
    function testVotingPower_delegateSelfIsSameAsDelegateZero() external {
        (IERC721[] memory preciousTokens, uint256[] memory preciousTokenIds) =
            _createPreciousTokens(2);
        TestablePartyGovernance gov =
            _createGovernance(100e18, preciousTokens, preciousTokenIds);
        address voter1 = _randomAddress();
        address voter2 = _randomAddress();
        // voter has 50 intrinsic VP, delegated to zero.
        gov.mockAdjustVotingPower(voter1, 50e18, address(0));
        // voter has 25 intrinsic VP, delegated to self.
        gov.mockAdjustVotingPower(voter2, 25e18, voter2);

        assertEq(gov.getVotingPowerAt(voter1, uint40(block.timestamp)), 50e18);
        assertEq(gov.getVotingPowerAt(voter2, uint40(block.timestamp)), 25e18);

        // Now flip it via delegateVotingPower()
        vm.prank(voter1);
        gov.delegateVotingPower(voter1);
        vm.prank(voter2);
        gov.delegateVotingPower(address(0));

        assertEq(gov.getVotingPowerAt(voter1, uint40(block.timestamp)), 50e18);
        assertEq(gov.getVotingPowerAt(voter2, uint40(block.timestamp)), 25e18);
    }

<<<<<<< HEAD
    // Hosts can transfer their host status to another address
    function testHostPower_transferHostStatus() external {
        TestablePartyGovernance gov;
        (IERC721[] memory preciousTokens, uint256[] memory preciousTokenIds) =
            _createPreciousTokens(2);
        gov = _createGovernance(100e18, preciousTokens, preciousTokenIds);

        address newHost = _randomAddress();

        // Transfer host status to another address
        address host = _getRandomDefaultHost();
        vm.prank(host);
        gov.abdicate(newHost);

        // Assert old host is no longer host
        assertEq(gov.isHost(host), false);

        // Assert new host is host
        assertEq(gov.isHost(newHost), true);
    }

    // You cannot transfer host status to an existing host
    function testHostPower_cannotTransferHostStatusToExistingHost() external {
        TestablePartyGovernance gov;
        (IERC721[] memory preciousTokens, uint256[] memory preciousTokenIds) =
            _createPreciousTokens(2);
        gov = _createGovernance(100e18, preciousTokens, preciousTokenIds);

        address host = _getRandomDefaultHost();

        // try to transfer host status to an existing host
        vm.prank(host);
        vm.expectRevert();
        gov.abdicate(host);
=======
    // voting power of past member is 0 at current time.
    function testVotingPower_votingPowerOfPastMemberIsZeroAtCurrentTime() external {
        (IERC721[] memory preciousTokens, uint256[] memory preciousTokenIds) =
            _createPreciousTokens(2);
        TestablePartyGovernance gov =
            _createGovernance(100e18, preciousTokens, preciousTokenIds);
        address pastMember = _randomAddress();
        // Uesd to have VP.
        gov.mockAdjustVotingPower(pastMember, 50e18, address(0));

        skip(1);
        // pastMember loses all their voting power.
        gov.mockAdjustVotingPower(pastMember, -50e18, pastMember);
        assertEq(gov.getVotingPowerAt(pastMember, uint40(block.timestamp)), 0);
    }

    // voting power of never member is 0 at current time.
    function testVotingPower_votingPowerOfNeverMemberIsZeroAtCurrentTime() external {
        (IERC721[] memory preciousTokens, uint256[] memory preciousTokenIds) =
            _createPreciousTokens(2);
        TestablePartyGovernance gov =
            _createGovernance(100e18, preciousTokens, preciousTokenIds);
        skip(1);
        address nonMember = _randomAddress();
        assertEq(gov.getVotingPowerAt(nonMember, uint40(block.timestamp)), 0);
    }

    // voting power of past member is nonzero at past time.
    function testVotingPower_votingPowerOfPastMemberIsNonZeroInPastTime() external {
        (IERC721[] memory preciousTokens, uint256[] memory preciousTokenIds) =
            _createPreciousTokens(2);
        TestablePartyGovernance gov =
            _createGovernance(100e18, preciousTokens, preciousTokenIds);
        address pastMember = _randomAddress();
        // Uesd to have VP.
        gov.mockAdjustVotingPower(pastMember, 50e18, address(0));

        // Move ahead 100 seconds.
        skip(100);
        // pastMember loses all their voting power.
        gov.mockAdjustVotingPower(pastMember, -50e18, pastMember);
        // 1 seconds ago pastMember still had original voting power.
        assertEq(gov.getVotingPowerAt(pastMember, uint40(block.timestamp - 2)), 50e18);
    }

    // voting power of past member is nonzero at past time.
    function testVotingPower_votingPowerOfAdjustedVoterAndDelegateIsCorrectAtDifferentTimes() external {
        (IERC721[] memory preciousTokens, uint256[] memory preciousTokenIds) =
            _createPreciousTokens(2);
        TestablePartyGovernance gov =
            _createGovernance(100e18, preciousTokens, preciousTokenIds);
        address voter1 = _randomAddress();
        address voter2 = _randomAddress();

        // 40s ago
        gov.mockAdjustVotingPower(voter1, 50e18, voter1);
        gov.mockAdjustVotingPower(voter2, 1, voter1);
        skip(10);
        // 30s ago
        // address(0) after initial minting reuses current chosen delegate
        gov.mockAdjustVotingPower(voter1, -50e18, address(0));
        skip(10);
        // 20s ago
        gov.mockAdjustVotingPower(voter1, 75e18, address(0));
        gov.mockAdjustVotingPower(voter2, 1, address(0));
        skip(10);
        // 10s ago
        gov.mockAdjustVotingPower(voter1, -10e18, voter2);
        skip(10);
        // 0s ago
        gov.mockAdjustVotingPower(voter1, -10e18, voter1);
        gov.mockAdjustVotingPower(voter2, -1, voter2);

        // 35s ago
        assertEq(gov.getVotingPowerAt(voter1, uint40(block.timestamp - 35)), 50e18 + 1);
        assertEq(gov.getVotingPowerAt(voter2, uint40(block.timestamp - 35)), 0);
        // 25s ago
        assertEq(gov.getVotingPowerAt(voter1, uint40(block.timestamp - 25)), 1);
        assertEq(gov.getVotingPowerAt(voter2, uint40(block.timestamp - 25)), 0);
        // 15s ago
        assertEq(gov.getVotingPowerAt(voter1, uint40(block.timestamp - 15)), 75e18 + 2);
        assertEq(gov.getVotingPowerAt(voter2, uint40(block.timestamp - 15)), 0);
        // 5s ago
        assertEq(gov.getVotingPowerAt(voter1, uint40(block.timestamp - 5)), 2);
        assertEq(gov.getVotingPowerAt(voter2, uint40(block.timestamp - 5)), 65e18);
        // 0s ago
        assertEq(gov.getVotingPowerAt(voter1, uint40(block.timestamp)), 55e18);
        assertEq(gov.getVotingPowerAt(voter2, uint40(block.timestamp)), 1);
    }

    // voting smoke test with random governance params.
    function testVotingPower_paramsSmokeTest() external {
        uint256 totalVotingPower = 100e18 * (_randomUint256() % 1e4) / 1e4;
        assertTrue(totalVotingPower <= 100e18);
        uint256 passThresholdBps = (_randomUint256() % (1e4-1)) + 1;
        assertTrue(passThresholdBps <= 1e4);
        defaultGovernanceOpts.passThresholdBps = uint16(passThresholdBps);
        (IERC721[] memory preciousTokens, uint256[] memory preciousTokenIds) =
            _createPreciousTokens(2);
        TestablePartyGovernance gov =
            _createGovernance(uint96(totalVotingPower), preciousTokens, preciousTokenIds);

        address voter1 = _randomAddress();
        address voter2 = _randomAddress();
        // Rounded up.
        uint256 votesNeededToPass = uint256(totalVotingPower) * passThresholdBps / (1e4 - 1);
        assertTrue(votesNeededToPass < totalVotingPower);
        // voter1 has half the votes needed to pass.
        gov.mockAdjustVotingPower(voter1, int192(int256(votesNeededToPass / 2)), address(0));
        // voter has half + 1 the votes needed to pass.
        gov.mockAdjustVotingPower(voter2, int192(int256(votesNeededToPass / 2 + 1)), address(0));

        // Create a one-step proposal.
        PartyGovernance.Proposal memory proposal = _createProposal(1);
        uint256 proposalId = gov.getNextProposalId();

        // voter1 proposes and votes.
        vm.prank(voter1);
        gov.propose(proposal);
        _assertProposalStateEq(gov, proposalId, PartyGovernance.ProposalState.Voting);

        // voter2 votes, which gets it to pass.
        vm.prank(voter2);
        gov.accept(proposalId);
        _assertProposalStateEq(gov, proposalId, PartyGovernance.ProposalState.Passed);
    }

    // distribute ETH balance
    function testDistribute_worksWithEth() external {
        (IERC721[] memory preciousTokens, uint256[] memory preciousTokenIds) =
            _createPreciousTokens(2);
        TestablePartyGovernance gov =
            _createGovernance(100e18, preciousTokens, preciousTokenIds);

        // Only a member with VP can call distribute().
        address member = _randomAddress();
        gov.mockAdjustVotingPower(member, 1e18, member);

        // Create a distribution.
        vm.deal(address(gov), 1337e18);
        vm.expectEmit(false, false, false, true);
        emit DummyTokenDistributor_createDistributionCalled(
            address(gov),
            ETH_TOKEN,
            1337e18,
            tokenDistributor.lastId() + 1
        );
        vm.prank(member);
        gov.distribute(ETH_TOKEN);
        assertEq(tokenDistributor.SINK().balance, 1337e18);
    }

    // distribute ERC20 balance
    function testDistribute_worksWithErc20() external {
        (IERC721[] memory preciousTokens, uint256[] memory preciousTokenIds) =
            _createPreciousTokens(2);
        TestablePartyGovernance gov =
            _createGovernance(100e18, preciousTokens, preciousTokenIds);

        // Only a member with VP can call distribute().
        address member = _randomAddress();
        gov.mockAdjustVotingPower(member, 1e18, member);

        DummyERC20 erc20 = new DummyERC20();
        erc20.deal(address(gov), 1337e18);

        // Create a distribution.
        vm.expectEmit(false, false, false, true);
        emit DummyTokenDistributor_createDistributionCalled(
            address(gov),
            IERC20(address(erc20)),
            1337e18,
            tokenDistributor.lastId() + 1
        );
        vm.prank(member);
        gov.distribute(IERC20(address(erc20)));
        assertEq(erc20.balanceOf(tokenDistributor.SINK()), 1337e18);
    }

    // try to distribute from a no longer active member.
    function testDistribute_onlyActiveMemberCanDistribute() external {
        (IERC721[] memory preciousTokens, uint256[] memory preciousTokenIds) =
            _createPreciousTokens(2);
        TestablePartyGovernance gov =
            _createGovernance(100e18, preciousTokens, preciousTokenIds);

        address member = _randomAddress();
        gov.mockAdjustVotingPower(member, 1e18, member);
        // Transfer all VP so they're no longer a member.
        skip(1);
        gov.mockAdjustVotingPower(member, -1e18, member);

        // Try to create a distribution.
        vm.deal(address(gov), 1337e18);
        vm.expectRevert(abi.encodeWithSelector(
            PartyGovernance.OnlyActiveMemberError.selector
        ));
        vm.prank(member);
        gov.distribute(ETH_TOKEN);
>>>>>>> 45df3795
    }
}<|MERGE_RESOLUTION|>--- conflicted
+++ resolved
@@ -1549,7 +1549,6 @@
         assertEq(gov.getVotingPowerAt(voter2, uint40(block.timestamp)), 25e18);
     }
 
-<<<<<<< HEAD
     // Hosts can transfer their host status to another address
     function testHostPower_transferHostStatus() external {
         TestablePartyGovernance gov;
@@ -1584,7 +1583,8 @@
         vm.prank(host);
         vm.expectRevert();
         gov.abdicate(host);
-=======
+    }
+
     // voting power of past member is 0 at current time.
     function testVotingPower_votingPowerOfPastMemberIsZeroAtCurrentTime() external {
         (IERC721[] memory preciousTokens, uint256[] memory preciousTokenIds) =
@@ -1784,6 +1784,5 @@
         ));
         vm.prank(member);
         gov.distribute(ETH_TOKEN);
->>>>>>> 45df3795
     }
 }