--- conflicted
+++ resolved
@@ -26,14 +26,9 @@
   function setUp() public {
     GlobalsAdmin globalsAdmin = new GlobalsAdmin();
     Globals globals = globalsAdmin.globals();
-<<<<<<< HEAD
-    globalsAdmin.setGlobalDaoWallet(globalDaoWalletAddress);
-  
-=======
-
->>>>>>> ae753f31
     Party partyImpl = new Party(globals);
     globalsAdmin.setPartyImpl(address(partyImpl));
+    globalsAdmin.setGlobalDaoWallet(globalDaoWalletAddress);
 
     eng = new DummySimpleProposalEngineImpl();
     globalsAdmin.setProposalEng(address(eng));
@@ -467,7 +462,7 @@
     }));
   }
 
-  function testEmergencyWithdrawal() public {
+function testEmergencyWithdrawal() public {
     (Party party, ,) = partyAdmin.createParty(
       partyFactory,
       PartyAdmin.PartyCreationMinimalOptions({
