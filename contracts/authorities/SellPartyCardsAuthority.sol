--- conflicted
+++ resolved
@@ -541,12 +541,8 @@
             revert OutOfBoundsContributionsError(contribution, maxContribution);
         }
 
-<<<<<<< HEAD
-        uint96 newTotalContributions = totalContributions + contribution;
-=======
         uint96 minContribution = state.minContribution;
         uint96 newTotalContributions = totalContributions + amount;
->>>>>>> 3ab0afe8
         if (newTotalContributions >= maxTotalContributions) {
             // This occurs before refunding excess contribution to act as a
             // reentrancy guard.
@@ -577,14 +573,8 @@
         // Check that the contribution amount is at or above the minimum. This
         // is done after `amount` is potentially reduced if refunding excess
         // contribution.
-<<<<<<< HEAD
-        uint96 minContribution = state.minContribution;
         if (contribution < minContribution) {
             revert OutOfBoundsContributionsError(contribution, minContribution);
-=======
-        if (amount < minContribution) {
-            revert OutOfBoundsContributionsError(amount, minContribution);
->>>>>>> 3ab0afe8
         }
 
         // Return contribution amount used after refund and including amount
