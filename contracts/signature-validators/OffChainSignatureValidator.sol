// SPDX-License-Identifier: GPL-3.0
pragma solidity 0.8.20;

import { IERC1271 } from "openzeppelin/contracts/interfaces/IERC1271.sol";
import { Strings } from "openzeppelin/contracts/utils/Strings.sol";
import { Party } from "../party/Party.sol";

/// @notice Contract that by default validates off-chain signatures for parties
contract OffChainSignatureValidator is IERC1271 {
    error NotMemberOfParty();
    error InsufficientVotingPower();
    error MessageHashMismatch();
    error InvalidSignature();

    /// @notice Event emitted when signing threshold updated
    event SigningThresholdBpsSet(
        Party indexed party,
        uint96 oldThresholdBps,
        uint96 newThresholdBps
    );

    /// @notice Mapping of party to signing threshold BPS
    mapping(Party party => uint96 thresholdBps) public signingThresholdBps;

    /// @notice Validate an off-chain signature
    /// @dev This function requires `signature` to be a valid EOA signature from a member in the
    /// party with sufficient voting power. The raw message must be abi encoded and appended to
    /// the end of the signature. EIP-712 typed signatures are not supported.
    function isValidSignature(bytes32 hash, bytes memory signature) external view returns (bytes4) {
        uint8 v;
        bytes32 r;
        bytes32 s;
        assembly {
            // First word of signature after size contains r
            r := mload(add(signature, 0x20))
            s := mload(add(signature, 0x40))
            // v is one byte which starts after s. type is uint8 so extra data will be ignored
            v := mload(add(signature, 0x41))
        }

        bytes memory message;
        assembly {
            // Raw message data begins after v. Overwriting part of s and v with size of `message`
            message := add(signature, 0x41)
            mstore(message, sub(mload(signature), 0x41))
        }

        // Recreate the message pre-hash from the raw data
        bytes memory encodedPacket = abi.encodePacked(
            "\x19Ethereum Signed Message:\n",
            Strings.toString(message.length),
            message
        );
        if (keccak256(encodedPacket) != hash) {
            revert MessageHashMismatch();
        }

        Party party = Party(payable(msg.sender));
        address signer = ecrecover(hash, v, r, s);
<<<<<<< HEAD

        if (signer == address(0)) {
            revert InvalidSignature();
        }

        uint96 signerVotingPowerBps = party.getVotingPowerAt(signer, uint40(block.timestamp)) *
            10000;
=======
        uint96 signerVotingPowerBps = party.getVotingPowerAt(
            signer,
            uint40(block.timestamp),
            type(uint256).max
        ) * 10000;
>>>>>>> f18bc340

        if (signerVotingPowerBps == 0 && party.balanceOf(signer) == 0) {
            // Must own a party card or be delegated voting power
            revert NotMemberOfParty();
        }

        uint96 totalVotingPower = party.getGovernanceValues().totalVotingPower;
        uint96 thresholdBps = signingThresholdBps[party];

        // Either threshold is 0 or signer votes above threshold
        if (
            thresholdBps == 0 ||
            (signerVotingPowerBps >= totalVotingPower &&
                signerVotingPowerBps / totalVotingPower >= thresholdBps)
        ) {
            return IERC1271.isValidSignature.selector;
        }

        revert InsufficientVotingPower();
    }

    /// @notice Set the signing threshold BPS for the party to validate off-chain signatures
    /// @param thresholdBps The new threshold BPS
    function setSigningThresholdBps(uint96 thresholdBps) external {
        Party party = Party(payable(msg.sender));
        emit SigningThresholdBpsSet(party, signingThresholdBps[party], thresholdBps);
        signingThresholdBps[party] = thresholdBps;
    }
}<|MERGE_RESOLUTION|>--- conflicted
+++ resolved
@@ -57,21 +57,16 @@
 
         Party party = Party(payable(msg.sender));
         address signer = ecrecover(hash, v, r, s);
-<<<<<<< HEAD
 
         if (signer == address(0)) {
             revert InvalidSignature();
         }
 
-        uint96 signerVotingPowerBps = party.getVotingPowerAt(signer, uint40(block.timestamp)) *
-            10000;
-=======
         uint96 signerVotingPowerBps = party.getVotingPowerAt(
             signer,
             uint40(block.timestamp),
             type(uint256).max
         ) * 10000;
->>>>>>> f18bc340
 
         if (signerVotingPowerBps == 0 && party.balanceOf(signer) == 0) {
             // Must own a party card or be delegated voting power
