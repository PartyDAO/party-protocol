// SPDX-License-Identifier: GPL-3.0
pragma solidity 0.8.20;

import "../utils/Implementation.sol";
import "../utils/LibRawResult.sol";
import "../globals/IGlobals.sol";

import "./IProposalExecutionEngine.sol";
import "./ListOnOpenseaProposal.sol";
import "./ListOnOpenseaAdvancedProposal.sol";
import "./ListOnZoraProposal.sol";
import "./FractionalizeProposal.sol";
import "./ArbitraryCallsProposal.sol";
import "./ProposalStorage.sol";
import "./DistributeProposal.sol";
import "./AddAuthorityProposal.sol";
import "./OperatorProposal.sol";
import "./CustomizeMetadataProposal.sol";

/// @notice Upgradable implementation of proposal execution logic for parties that use it.
/// @dev This contract will be delegatecall'ed into by `Party` proxy instances.
contract ProposalExecutionEngine is
    IProposalExecutionEngine,
    Implementation,
    ProposalStorage,
    ListOnOpenseaProposal,
    ListOnOpenseaAdvancedProposal,
    ListOnZoraProposal,
    FractionalizeProposal,
    ArbitraryCallsProposal,
    DistributeProposal,
    AddAuthorityProposal,
    OperatorProposal,
    CustomizeMetadataProposal
{
    using LibRawResult for bytes;

    error UnsupportedProposalTypeError(uint32 proposalType);

    // The types of proposals supported.
    // The first 4 bytes of a proposal's `proposalData` determine the proposal
    // type.
    // WARNING: This should be append-only.
    enum ProposalType {
        Invalid,
        ListOnOpensea,
        ListOnZora,
        Fractionalize,
        ArbitraryCalls,
        UpgradeProposalEngineImpl,
        ListOnOpenseaAdvanced,
        Distribute,
        AddAuthority,
        Operator,
        CustomizeMetadata
    }

    // Explicit storage bucket for "private" state owned by the `ProposalExecutionEngine`.
    // See `_getStorage()` for how this is addressed.
    //
    // Read this for more context on the pattern motivating this:
    // https://github.com/dragonfly-xyz/useful-solidity-patterns/tree/main/patterns/explicit-storage-buckets
    struct Storage {
        // The hash of the next `progressData` for the current `InProgress`
        // proposal. This is updated to the hash of the next `progressData` every
        // time a proposal is executed. This enforces that the next call to
        // `executeProposal()` receives the correct `progressData`.
        // If there is no current `InProgress` proposal, this will be 0x0.
        bytes32 nextProgressDataHash;
        // The proposal ID of the current, in progress proposal being executed.
        // `InProgress` proposals need to have `executeProposal()` called on them
        // multiple times until they complete. Only one proposal may be
        // in progress at a time, meaning no other proposals can be executed
        // if this value is nonzero.
        uint256 currentInProgressProposalId;
    }

    event ProposalEngineImplementationUpgraded(address oldImpl, address newImpl);

    error ProposalDisabled(ProposalType proposalType);
    error ZeroProposalIdError();
    error MalformedProposalDataError();
    error ProposalExecutionBlockedError(uint256 proposalId, uint256 currentInProgressProposalId);
    error ProposalProgressDataInvalidError(
        bytes32 actualProgressDataHash,
        bytes32 expectedProgressDataHash
    );
    error ProposalNotInProgressError(uint256 proposalId);
    error UnexpectedProposalEngineImplementationError(
        IProposalExecutionEngine actualImpl,
        IProposalExecutionEngine expectedImpl
    );

    // The `Globals` contract storing global configuration values. This contract
    // is immutable and it’s address will never change.
    IGlobals private immutable _GLOBALS;
    // Storage slot for `Storage`.
    // Use a constant, non-overlapping slot offset for the storage bucket.
    uint256 private constant _STORAGE_SLOT = uint256(keccak256("ProposalExecutionEngine.Storage"));

    // Set immutables.
    constructor(
        IGlobals globals,
        IReserveAuctionCoreEth zora,
        IFractionalV1VaultFactory fractionalVaultFactory
    )
        CustomizeMetadataProposal(globals)
        ListOnOpenseaAdvancedProposal(globals)
        ListOnZoraProposal(globals, zora)
        FractionalizeProposal(fractionalVaultFactory)
        ArbitraryCallsProposal(zora)
    {
        _GLOBALS = globals;
    }

    /// @notice Used by `Party` to setup the execution engine.
    /// @param oldImpl The previous implementation address.
    /// @param initializeData The data to use to initialize the execution engine.
    function initialize(
        address oldImpl,
        bytes calldata initializeData
    ) external override onlyDelegateCall {
        // Prevent old parties from configuring new options to maintain security guarantees.
        if (oldImpl != address(0)) return;

        // If there is no initialize data, there is nothing to do.
        if (initializeData.length == 0) return;

        ProposalEngineOpts memory opts = abi.decode(initializeData, (ProposalEngineOpts));

        // Set proposal engine opts
        _getSharedProposalStorage().opts = opts;
    }

    /// @notice Get the current `InProgress` proposal ID.
    /// @dev With this version, only one proposal may be in progress at a time.
    function getCurrentInProgressProposalId() external view returns (uint256 id) {
        return _getStorage().currentInProgressProposalId;
    }

    /// @inheritdoc IProposalExecutionEngine
    function executeProposal(
        ExecuteProposalParams memory params
    ) external onlyDelegateCall returns (bytes memory nextProgressData) {
        // Must have a valid proposal ID.
        if (params.proposalId == 0) {
            revert ZeroProposalIdError();
        }
        Storage storage stor = _getStorage();
        uint256 currentInProgressProposalId = stor.currentInProgressProposalId;
        if (currentInProgressProposalId == 0) {
            // No proposal is currently in progress.
            // Mark this proposal as the one in progress.
            stor.currentInProgressProposalId = params.proposalId;
        } else if (currentInProgressProposalId != params.proposalId) {
            // Only one proposal can be in progress at a time.
            revert ProposalExecutionBlockedError(params.proposalId, currentInProgressProposalId);
        }
        {
            bytes32 nextProgressDataHash = stor.nextProgressDataHash;
            if (nextProgressDataHash == 0) {
                // Expecting no progress data.
                // This is the state if there is no current `InProgress` proposal.
                assert(currentInProgressProposalId == 0);
                if (params.progressData.length != 0) {
                    revert ProposalProgressDataInvalidError(
                        keccak256(params.progressData),
                        nextProgressDataHash
                    );
                }
            } else {
                // Expecting progress data.
                bytes32 progressDataHash = keccak256(params.progressData);
                // Progress data must match the one stored.
                if (nextProgressDataHash != progressDataHash) {
                    revert ProposalProgressDataInvalidError(progressDataHash, nextProgressDataHash);
                }
            }
            // Temporarily set the expected next progress data hash to an
            // unachievable constant to act as a reentrancy guard.
            stor.nextProgressDataHash = bytes32(type(uint256).max);
        }

        // Note that we do not enforce that the proposal has not been executed
        // (and completed) before in this contract. That is enforced by PartyGovernance.

        // Execute the proposal.
        ProposalType pt;
        (pt, params.proposalData) = _extractProposalType(params.proposalData);
        nextProgressData = _execute(pt, params);

        // If progress data is empty, the proposal is complete.
        if (nextProgressData.length == 0) {
            stor.currentInProgressProposalId = 0;
            stor.nextProgressDataHash = 0;
        } else {
            // Remember the next progress data.
            stor.nextProgressDataHash = keccak256(nextProgressData);
        }
    }

    /// @inheritdoc IProposalExecutionEngine
    function cancelProposal(uint256 proposalId) external onlyDelegateCall {
        // Must be a valid proposal ID.
        if (proposalId == 0) {
            revert ZeroProposalIdError();
        }
        Storage storage stor = _getStorage();
        {
            // Must be the current InProgress proposal.
            uint256 currentInProgressProposalId = stor.currentInProgressProposalId;
            if (currentInProgressProposalId != proposalId) {
                revert ProposalNotInProgressError(proposalId);
            }
        }
        // Clear the current InProgress proposal ID and next progress data.
        stor.currentInProgressProposalId = 0;
        stor.nextProgressDataHash = 0;
    }

    // Switch statement used to execute the right proposal.
    function _execute(
        ProposalType pt,
        ExecuteProposalParams memory params
    ) internal virtual returns (bytes memory nextProgressData) {
        if (pt == ProposalType.ListOnOpensea) {
            nextProgressData = _executeListOnOpensea(params);
        } else if (pt == ProposalType.ListOnOpenseaAdvanced) {
            nextProgressData = _executeListOnOpenseaAdvanced(params);
        } else if (pt == ProposalType.ListOnZora) {
            nextProgressData = _executeListOnZora(params);
        } else if (pt == ProposalType.Fractionalize) {
            nextProgressData = _executeFractionalize(params);
        } else if (pt == ProposalType.ArbitraryCalls) {
            nextProgressData = _executeArbitraryCalls(
                params,
                _getSharedProposalStorage().opts.allowArbCallsToSpendPartyEth
            );
        } else if (pt == ProposalType.Distribute) {
            if (!_getSharedProposalStorage().opts.distributionsRequireVote) {
                revert ProposalDisabled(pt);
            }

            nextProgressData = _executeDistribute(params);
        } else if (pt == ProposalType.AddAuthority) {
            if (!_getSharedProposalStorage().opts.enableAddAuthorityProposal) {
                revert ProposalDisabled(pt);
            }

            nextProgressData = _executeAddAuthority(params);
        } else if (pt == ProposalType.Operator) {
<<<<<<< HEAD
            nextProgressData = _executeOperation(
                params,
                _getSharedProposalStorage().opts.allowOperatorsToSpendPartyEth
            );
        } else if (pt == ProposalType.CustomizeMetadata) {
            nextProgressData = _executeCustomizeMetadata(params);
=======
            if (!_getSharedProposalStorage().opts.allowOperators) {
                revert ProposalDisabled(pt);
            }

            nextProgressData = _executeOperation(params);
>>>>>>> 4baf75f4
        } else if (pt == ProposalType.UpgradeProposalEngineImpl) {
            _executeUpgradeProposalsImplementation(params.proposalData);
        } else {
            revert UnsupportedProposalTypeError(uint32(pt));
        }
    }

    // Destructively pops off the first 4 bytes of `proposalData` to determine
    // the type. This modifies `proposalData` and returns the updated
    // pointer to it.
    function _extractProposalType(
        bytes memory proposalData
    ) private pure returns (ProposalType proposalType, bytes memory offsetProposalData) {
        // First 4 bytes is proposal type. While the proposal type could be
        // stored in just 1 byte, this makes it easier to encode with
        // `abi.encodeWithSelector`.
        if (proposalData.length < 4) {
            revert MalformedProposalDataError();
        }
        assembly {
            // By reading 4 bytes into the length prefix, the leading 4 bytes
            // of the data will be in the lower bits of the read word.
            proposalType := and(mload(add(proposalData, 4)), 0xffffffff)
            mstore(add(proposalData, 4), sub(mload(proposalData), 4))
            offsetProposalData := add(proposalData, 4)
        }
        require(proposalType != ProposalType.Invalid);
        require(uint8(proposalType) <= uint8(type(ProposalType).max));
    }

    // Upgrade implementation to the latest version.
    function _executeUpgradeProposalsImplementation(bytes memory proposalData) private {
        (address expectedImpl, bytes memory initData) = abi.decode(proposalData, (address, bytes));
        // Always upgrade to latest implementation stored in `_GLOBALS`.
        IProposalExecutionEngine newImpl = IProposalExecutionEngine(
            _GLOBALS.getAddress(LibGlobals.GLOBAL_PROPOSAL_ENGINE_IMPL)
        );
        if (expectedImpl != address(newImpl)) {
            revert UnexpectedProposalEngineImplementationError(
                newImpl,
                IProposalExecutionEngine(expectedImpl)
            );
        }
        _initProposalImpl(newImpl, initData);
        emit ProposalEngineImplementationUpgraded(address(IMPL), expectedImpl);
    }

    // Retrieve the explicit storage bucket for the ProposalExecutionEngine logic.
    function _getStorage() internal pure returns (Storage storage stor) {
        uint256 slot = _STORAGE_SLOT;
        assembly {
            stor.slot := slot
        }
    }
}<|MERGE_RESOLUTION|>--- conflicted
+++ resolved
@@ -249,20 +249,11 @@
 
             nextProgressData = _executeAddAuthority(params);
         } else if (pt == ProposalType.Operator) {
-<<<<<<< HEAD
-            nextProgressData = _executeOperation(
-                params,
-                _getSharedProposalStorage().opts.allowOperatorsToSpendPartyEth
-            );
-        } else if (pt == ProposalType.CustomizeMetadata) {
-            nextProgressData = _executeCustomizeMetadata(params);
-=======
             if (!_getSharedProposalStorage().opts.allowOperators) {
                 revert ProposalDisabled(pt);
             }
 
             nextProgressData = _executeOperation(params);
->>>>>>> 4baf75f4
         } else if (pt == ProposalType.UpgradeProposalEngineImpl) {
             _executeUpgradeProposalsImplementation(params.proposalData);
         } else {
