// SPDX-License-Identifier: GPL-3.0
pragma solidity 0.8.20;

import "../distribution/ITokenDistributor.sol";
import "../utils/ReadOnlyDelegateCall.sol";
import "../tokens/IERC721.sol";
import "../tokens/IERC20.sol";
import "../tokens/IERC1155.sol";
import "../tokens/ERC721Receiver.sol";
import "../tokens/ERC1155Receiver.sol";
import "../utils/LibERC20Compat.sol";
import "../utils/LibRawResult.sol";
import "../utils/LibSafeCast.sol";
import "../utils/IERC4906.sol";
import "../globals/IGlobals.sol";
import "../globals/LibGlobals.sol";
import "../proposals/IProposalExecutionEngine.sol";
import "../proposals/LibProposal.sol";
import "../proposals/ProposalStorage.sol";

import "./Party.sol";
import "./IPartyFactory.sol";

/// @notice Base contract for a Party encapsulating all governance functionality.
abstract contract PartyGovernance is
<<<<<<< HEAD
    ITokenDistributorParty,
    IERC4906,
=======
>>>>>>> 7bcc6b5a
    ERC721Receiver,
    ERC1155Receiver,
    ProposalStorage,
    Implementation,
    ReadOnlyDelegateCall
{
    using LibERC20Compat for IERC20;
    using LibRawResult for bytes;
    using LibSafeCast for uint256;
    using LibSafeCast for int192;
    using LibSafeCast for uint96;

    // States a proposal can be in.
    enum ProposalStatus {
        // The proposal does not exist.
        Invalid,
        // The proposal has been proposed (via `propose()`), has not been vetoed
        // by a party host, and is within the voting window. Members can vote on
        // the proposal and party hosts can veto the proposal.
        Voting,
        // The proposal has either exceeded its voting window without reaching
        // `passThresholdBps` of votes or was vetoed by a party host.
        Defeated,
        // The proposal reached at least `passThresholdBps` of votes but is still
        // waiting for `executionDelay` to pass before it can be executed. Members
        // can continue to vote on the proposal and party hosts can veto at this time.
        Passed,
        // Same as `Passed` but now `executionDelay` has been satisfied. Any member
        // may execute the proposal via `execute()`, unless `maxExecutableTime`
        // has arrived.
        Ready,
        // The proposal has been executed at least once but has further steps to
        // complete so it needs to be executed again. No other proposals may be
        // executed while a proposal is in the `InProgress` state. No voting or
        // vetoing of the proposal is allowed, however it may be forcibly cancelled
        // via `cancel()` if the `cancelDelay` has passed since being first executed.
        InProgress,
        // The proposal was executed and completed all its steps. No voting or
        // vetoing can occur and it cannot be cancelled nor executed again.
        Complete,
        // The proposal was executed at least once but did not complete before
        // `cancelDelay` seconds passed since the first execute and was forcibly cancelled.
        Cancelled
    }

    struct GovernanceOpts {
        // Address of initial party hosts.
        address[] hosts;
        // How long people can vote on a proposal.
        uint40 voteDuration;
        // How long to wait after a proposal passes before it can be
        // executed.
        uint40 executionDelay;
        // Minimum ratio of accept votes to consider a proposal passed,
        // in bps, where 10,000 == 100%.
        uint16 passThresholdBps;
        // Total voting power of governance NFTs.
        uint96 totalVotingPower;
        // Fee bps for distributions.
        uint16 feeBps;
        // Fee recipeint for distributions.
        address payable feeRecipient;
    }

    // Subset of `GovernanceOpts` that are commonly read together for
    // efficiency.
    struct GovernanceValues {
        uint40 voteDuration;
        uint40 executionDelay;
        uint16 passThresholdBps;
        uint96 totalVotingPower;
    }

    // A snapshot of voting power for a member.
    struct VotingPowerSnapshot {
        // The timestamp when the snapshot was taken.
        uint40 timestamp;
        // Voting power that was delegated to this user by others.
        uint96 delegatedVotingPower;
        // The intrinsic (not delegated from someone else) voting power of this user.
        uint96 intrinsicVotingPower;
        // Whether the user was delegated to another at this snapshot.
        bool isDelegated;
    }

    // Proposal details chosen by proposer.
    struct Proposal {
        // Time beyond which the proposal can no longer be executed.
        // If the proposal has already been executed, and is still InProgress,
        // this value is ignored.
        uint40 maxExecutableTime;
        // The minimum seconds this proposal can remain in the InProgress status
        // before it can be cancelled.
        uint40 cancelDelay;
        // Encoded proposal data. The first 4 bytes are the proposal type, followed
        // by encoded proposal args specific to the proposal type. See
        // ProposalExecutionEngine for details.
        bytes proposalData;
    }

    // Accounting and state tracking values for a proposal.
    struct ProposalStateValues {
        // When the proposal was proposed.
        uint40 proposedTime;
        // When the proposal passed the vote.
        uint40 passedTime;
        // When the proposal was first executed.
        uint40 executedTime;
        // When the proposal completed.
        uint40 completedTime;
        // Number of accept votes.
        uint96 votes; // -1 == vetoed
        // Number of total voting power at time proposal created.
        uint96 totalVotingPower;
    }

    // Storage states for a proposal.
    struct ProposalState {
        // Accounting and state tracking values.
        ProposalStateValues values;
        // Hash of the proposal.
        bytes32 hash;
        // Whether a member has voted for (accepted) this proposal already.
        mapping(address => bool) hasVoted;
    }

    event Proposed(uint256 proposalId, address proposer, Proposal proposal);
    event ProposalAccepted(uint256 proposalId, address voter, uint256 weight);
    event EmergencyExecute(address target, bytes data, uint256 amountEth);

    event ProposalPassed(uint256 indexed proposalId);
    event ProposalVetoed(uint256 indexed proposalId, address host);
    event ProposalExecuted(uint256 indexed proposalId, address executor, bytes nextProgressData);
    event ProposalCancelled(uint256 indexed proposalId);
    event DistributionCreated(
        ITokenDistributor.TokenType tokenType,
        address token,
        uint256 tokenId
    );
    event VotingPowerDelegated(address indexed owner, address indexed delegate);
    event HostStatusTransferred(address oldHost, address newHost);
    event EmergencyExecuteDisabled();

    error MismatchedPreciousListLengths();
    error BadProposalStatusError(ProposalStatus status);
    error BadProposalHashError(bytes32 proposalHash, bytes32 actualHash);
    error ExecutionTimeExceededError(uint40 maxExecutableTime, uint40 timestamp);
    error OnlyPartyHostError();
    error OnlyActiveMemberError();
    error OnlyTokenDistributorOrSelfError();
    error InvalidDelegateError();
    error BadPreciousListError();
    error OnlyPartyDaoError(address notDao, address partyDao);
    error OnlyPartyDaoOrHostError(address notDao, address partyDao);
    error OnlyWhenEmergencyActionsAllowedError();
    error OnlyWhenEnabledError();
    error AlreadyVotedError(address voter);
    error InvalidNewHostError();
    error ProposalCannotBeCancelledYetError(uint40 currentTime, uint40 cancelTime);
    error InvalidBpsError(uint16 bps);
    error DistributionsRequireVoteError();
    error PartyNotStartedError();
    error CannotRageQuitAndAcceptError();

    uint256 private constant UINT40_HIGH_BIT = 1 << 39;
    uint96 private constant VETO_VALUE = type(uint96).max;

    // The `Globals` contract storing global configuration values. This contract
    // is immutable and it’s address will never change.
    IGlobals private immutable _GLOBALS;

    /// @notice Whether the DAO has emergency powers for this party.
    bool public emergencyExecuteDisabled;
    /// @notice Distribution fee bps.
    uint16 public feeBps;
    /// @notice Distribution fee recipient.
    address payable public feeRecipient;
    /// @notice The timestamp of the last time `rageQuit()` was called.
    uint40 public lastRageQuitTimestamp;
    /// @notice The hash of the list of precious NFTs guarded by the party.
    bytes32 public preciousListHash;
    /// @notice The last proposal ID that was used. 0 means no proposals have been made.
    uint256 public lastProposalId;
    /// @notice Whether an address is a party host.
    mapping(address => bool) public isHost;
    /// @notice The last person a voter delegated its voting power to.
    mapping(address => address) public delegationsByVoter;
    // Governance parameters for this party.
    GovernanceValues internal _governanceValues;
    // ProposalState by proposal ID.
    mapping(uint256 => ProposalState) private _proposalStateByProposalId;
    // Snapshots of voting power per user, each sorted by increasing time.
    mapping(address => VotingPowerSnapshot[]) private _votingPowerSnapshotsByVoter;

    modifier onlyHost() {
        if (!isHost[msg.sender]) {
            revert OnlyPartyHostError();
        }
        _;
    }

    // Caller must have voting power at the current time.
    modifier onlyActiveMember() {
        {
            VotingPowerSnapshot memory snap = _getLastVotingPowerSnapshotForVoter(msg.sender);
            // Must have either delegated voting power or intrinsic voting power.
            if (snap.intrinsicVotingPower == 0 && snap.delegatedVotingPower == 0) {
                revert OnlyActiveMemberError();
            }
        }
        _;
    }

<<<<<<< HEAD
    // Caller must have voting power at the current time or be the `Party` instance.
    modifier onlyActiveMemberOrSelf() {
        // Ignore if the party is calling functions on itself, like with
        // `FractionalizeProposal` calling `distribute()`.
        if (msg.sender != address(this)) {
            VotingPowerSnapshot memory snap = _getLastVotingPowerSnapshotForVoter(msg.sender);
            // Must have either delegated voting power or intrinsic voting power.
            if (snap.intrinsicVotingPower == 0 && snap.delegatedVotingPower == 0) {
                revert OnlyActiveMemberError();
            }
        }
        _;
    }

    // Caller either be self or `TokenDistributor` contract.
    modifier onlyTokenDistributor() {
        if (msg.sender != _GLOBALS.getAddress(LibGlobals.GLOBAL_TOKEN_DISTRIBUTOR)) {
            revert OnlyTokenDistributorOrSelfError();
        }
        _;
    }

=======
>>>>>>> 7bcc6b5a
    // Only the party DAO multisig can call.
    modifier onlyPartyDao() {
        {
            address partyDao = _GLOBALS.getAddress(LibGlobals.GLOBAL_DAO_WALLET);
            if (msg.sender != partyDao) {
                revert OnlyPartyDaoError(msg.sender, partyDao);
            }
        }
        _;
    }

    // Only the party DAO multisig or a party host can call.
    modifier onlyPartyDaoOrHost() {
        address partyDao = _GLOBALS.getAddress(LibGlobals.GLOBAL_DAO_WALLET);
        if (msg.sender != partyDao && !isHost[msg.sender]) {
            revert OnlyPartyDaoOrHostError(msg.sender, partyDao);
        }
        _;
    }

    // Only if `emergencyExecuteDisabled` is not true.
    modifier onlyWhenEmergencyExecuteAllowed() {
        if (emergencyExecuteDisabled) {
            revert OnlyWhenEmergencyActionsAllowedError();
        }
        _;
    }

    modifier onlyWhenNotGloballyDisabled() {
        if (_GLOBALS.getBool(LibGlobals.GLOBAL_DISABLE_PARTY_ACTIONS)) {
            revert OnlyWhenEnabledError();
        }
        _;
    }

    // Set the `Globals` contract.
    constructor(IGlobals globals) {
        _GLOBALS = globals;
    }

    // Initialize storage for proxy contracts and initialize the proposal execution engine.
    function _initialize(
        GovernanceOpts memory govOpts,
        ProposalStorage.ProposalEngineOpts memory proposalEngineOpts,
        IERC721[] memory preciousTokens,
        uint256[] memory preciousTokenIds
    ) internal virtual {
        // Check BPS are valid.
        if (govOpts.feeBps > 1e4) {
            revert InvalidBpsError(govOpts.feeBps);
        }
        if (govOpts.passThresholdBps > 1e4) {
            revert InvalidBpsError(govOpts.passThresholdBps);
        }
        // Initialize the proposal execution engine.
        _initProposalImpl(
            IProposalExecutionEngine(_GLOBALS.getAddress(LibGlobals.GLOBAL_PROPOSAL_ENGINE_IMPL)),
            abi.encode(proposalEngineOpts)
        );
        // Set the governance parameters.
        _governanceValues = GovernanceValues({
            voteDuration: govOpts.voteDuration,
            executionDelay: govOpts.executionDelay,
            passThresholdBps: govOpts.passThresholdBps,
            totalVotingPower: govOpts.totalVotingPower
        });
        // Set fees.
        feeBps = govOpts.feeBps;
        feeRecipient = govOpts.feeRecipient;
        // Set the precious list.
        _setPreciousList(preciousTokens, preciousTokenIds);
        // Set the party hosts.
        for (uint256 i = 0; i < govOpts.hosts.length; ++i) {
            isHost[govOpts.hosts[i]] = true;
        }
    }

    /// @dev Forward all unknown read-only calls to the proposal execution engine.
    ///      Initial use case is to facilitate eip-1271 signatures.
    fallback() external {
        _readOnlyDelegateCall(address(_getSharedProposalStorage().engineImpl), msg.data);
    }

    /// @inheritdoc EIP165
    /// @dev Combined logic for `ERC721Receiver` and `ERC1155Receiver`.
    function supportsInterface(
        bytes4 interfaceId
    ) public pure virtual override(ERC721Receiver, ERC1155Receiver) returns (bool) {
        return
            ERC721Receiver.supportsInterface(interfaceId) ||
            ERC1155Receiver.supportsInterface(interfaceId) ||
            // ERC4906 interface ID
            interfaceId == 0x49064906;
    }

    /// @notice Get the current `ProposalExecutionEngine` instance.
    function getProposalExecutionEngine() external view returns (IProposalExecutionEngine) {
        return _getSharedProposalStorage().engineImpl;
    }

    /// @notice Get the current `ProposalEngineOpts` options.
    function getProposalEngineOpts() external view returns (ProposalEngineOpts memory) {
        return _getSharedProposalStorage().opts;
    }

    /// @notice Get the total voting power of `voter` at a `timestamp`.
    /// @param voter The address of the voter.
    /// @param timestamp The timestamp to get the voting power at.
    /// @return votingPower The total voting power of `voter` at `timestamp`.
    function getVotingPowerAt(
        address voter,
        uint40 timestamp
    ) external view returns (uint96 votingPower) {
        return getVotingPowerAt(voter, timestamp, type(uint256).max);
    }

    /// @notice Get the total voting power of `voter` at a snapshot `snapIndex`, with checks to
    ///         make sure it is the latest voting snapshot =< `timestamp`.
    /// @param voter The address of the voter.
    /// @param timestamp The timestamp to get the voting power at.
    /// @param snapIndex The index of the snapshot to get the voting power at.
    /// @return votingPower The total voting power of `voter` at `timestamp`.
    function getVotingPowerAt(
        address voter,
        uint40 timestamp,
        uint256 snapIndex
    ) public view returns (uint96 votingPower) {
        VotingPowerSnapshot memory snap = _getVotingPowerSnapshotAt(voter, timestamp, snapIndex);
        return (snap.isDelegated ? 0 : snap.intrinsicVotingPower) + snap.delegatedVotingPower;
    }

    /// @notice Get the state of a proposal.
    /// @param proposalId The ID of the proposal.
    /// @return status The status of the proposal.
    /// @return values The state of the proposal.
    function getProposalStateInfo(
        uint256 proposalId
    ) external view returns (ProposalStatus status, ProposalStateValues memory values) {
        values = _proposalStateByProposalId[proposalId].values;
        status = _getProposalStatus(values);
    }

    /// @notice Retrieve fixed governance parameters.
    /// @return gv The governance parameters of this party.
    function getGovernanceValues() external view returns (GovernanceValues memory gv) {
        return _governanceValues;
    }

    /// @notice Get the hash of a proposal.
    /// @dev Proposal details are not stored on-chain so the hash is used to enforce
    ///      consistency between calls.
    /// @param proposal The proposal to hash.
    /// @return proposalHash The hash of the proposal.
    function getProposalHash(Proposal memory proposal) public pure returns (bytes32 proposalHash) {
        // Hash the proposal in-place. Equivalent to:
        // keccak256(abi.encode(
        //   proposal.maxExecutableTime,
        //   proposal.cancelDelay,
        //   keccak256(proposal.proposalData)
        // ))
        bytes32 dataHash = keccak256(proposal.proposalData);
        assembly {
            // Overwrite the data field with the hash of its contents and then
            // hash the struct.
            let dataPos := add(proposal, 0x40)
            let t := mload(dataPos)
            mstore(dataPos, dataHash)
            proposalHash := keccak256(proposal, 0x60)
            // Restore the data field.
            mstore(dataPos, t)
        }
    }

    /// @notice Get the index of the most recent voting power snapshot <= `timestamp`.
    /// @param voter The address of the voter.
    /// @param timestamp The timestamp to get the snapshot index at.
    /// @return index The index of the snapshot.
    function findVotingPowerSnapshotIndex(
        address voter,
        uint40 timestamp
    ) public view returns (uint256 index) {
        VotingPowerSnapshot[] storage snaps = _votingPowerSnapshotsByVoter[voter];

        // Derived from Open Zeppelin binary search
        // ref: https://github.com/OpenZeppelin/openzeppelin-contracts/blob/master/contracts/utils/Checkpoints.sol#L39
        uint256 high = snaps.length;
        uint256 low = 0;
        while (low < high) {
            uint256 mid = (low + high) / 2;
            if (snaps[mid].timestamp > timestamp) {
                // Entry is too recent.
                high = mid;
            } else {
                // Entry is older. This is our best guess for now.
                low = mid + 1;
            }
        }

        // Return `type(uint256).max` if no valid voting snapshots found.
        return high == 0 ? type(uint256).max : high - 1;
    }

    /// @notice Pledge your intrinsic voting power to a new delegate, removing it from
    ///         the old one (if any).
    /// @param delegate The address to delegating voting power to.
    function delegateVotingPower(address delegate) external {
        _adjustVotingPower(msg.sender, 0, delegate);
        emit VotingPowerDelegated(msg.sender, delegate);
    }

    /// @notice Transfer party host status to another.
    /// @param newPartyHost The address of the new host.
    function abdicateHost(address newPartyHost) external onlyHost {
        // 0 is a special case burn address.
        if (newPartyHost != address(0)) {
            // Cannot transfer host status to an existing host.
            if (isHost[newPartyHost]) {
                revert InvalidNewHostError();
            }
            isHost[newPartyHost] = true;
        }
        isHost[msg.sender] = false;
        emit HostStatusTransferred(msg.sender, newPartyHost);
    }

    /// @notice Create a token distribution by moving the party's entire balance
    ///         to the `TokenDistributor` contract and immediately creating a
    ///         distribution governed by this party.
    /// @dev The `feeBps` and `feeRecipient` this party was created with will be
    ///      propagated to the distribution. Party members are entitled to a
    ///      share of the distribution's tokens proportionate to their relative
    ///      voting power in this party (less the fee).
    /// @dev Allow this to be called by the party itself for `FractionalizeProposal`.
    /// @param tokenType The type of token to distribute.
    /// @param token The address of the token to distribute.
    /// @param tokenId The ID of the token to distribute. Currently unused but
    ///                may be used in the future to support other distribution types.
    /// @return distInfo The information about the created distribution.
    function distribute(
        uint256 amount,
        ITokenDistributor.TokenType tokenType,
        address token,
        uint256 tokenId
    )
        external
        onlyWhenNotGloballyDisabled
        returns (ITokenDistributor.DistributionInfo memory distInfo)
    {
        // Ignore if the party is calling functions on itself, like with
        // `FractionalizeProposal` and `DistributionProposal`.
        if (msg.sender != address(this)) {
            // Must not require a vote to create a distribution, otherwise
            // distributions can only be created through a distribution
            // proposal.
            if (_getSharedProposalStorage().opts.distributionsRequireVote) {
                revert DistributionsRequireVoteError();
            }
            // Must be an active member.
            VotingPowerSnapshot memory snap = _getLastVotingPowerSnapshotForVoter(msg.sender);
            if (snap.intrinsicVotingPower == 0 && snap.delegatedVotingPower == 0) {
                revert OnlyActiveMemberError();
            }
        }
        // Prevent creating a distribution if the party has not started.
        if (_governanceValues.totalVotingPower == 0) {
            revert PartyNotStartedError();
        }
        // Get the address of the token distributor.
        ITokenDistributor distributor = ITokenDistributor(
            _GLOBALS.getAddress(LibGlobals.GLOBAL_TOKEN_DISTRIBUTOR)
        );
        emit DistributionCreated(tokenType, token, tokenId);
        // Notify third-party platforms that the governance NFT metadata has
        // updated for all tokens.
        emit BatchMetadataUpdate(0, type(uint256).max);
        // Create a native token distribution.
        address payable feeRecipient_ = feeRecipient;
        uint16 feeBps_ = feeBps;
        if (tokenType == ITokenDistributor.TokenType.Native) {
            return
                distributor.createNativeDistribution{ value: amount }(
                    Party(payable(address(this))),
                    feeRecipient_,
                    feeBps_
                );
        }
        // Otherwise must be an ERC20 token distribution.
        assert(tokenType == ITokenDistributor.TokenType.Erc20);
        IERC20(token).compatTransfer(address(distributor), amount);
        return
            distributor.createErc20Distribution(
                IERC20(token),
                Party(payable(address(this))),
                feeRecipient_,
                feeBps_
            );
    }

    /// @notice Make a proposal for members to vote on and cast a vote to accept it
    ///         as well.
    /// @dev Only an active member (has voting power) can call this.
    ///      Afterwards, members can vote to support it with `accept()` or a party
    ///      host can unilaterally reject the proposal with `veto()`.
    /// @param proposal The details of the proposal.
    /// @param latestSnapIndex The index of the caller's most recent voting power
    ///                        snapshot before the proposal was created. Should
    ///                        be retrieved off-chain and passed in.
    function propose(
        Proposal memory proposal,
        uint256 latestSnapIndex
    ) external onlyActiveMember returns (uint256 proposalId) {
        proposalId = ++lastProposalId;
        // Store the time the proposal was created and the proposal hash.
        (
            _proposalStateByProposalId[proposalId].values,
            _proposalStateByProposalId[proposalId].hash
        ) = (
            ProposalStateValues({
                proposedTime: uint40(block.timestamp),
                passedTime: 0,
                executedTime: 0,
                completedTime: 0,
                votes: 0,
                totalVotingPower: _governanceValues.totalVotingPower
            }),
            getProposalHash(proposal)
        );
        emit Proposed(proposalId, msg.sender, proposal);
        accept(proposalId, latestSnapIndex);

        // Notify third-party platforms that the governance NFT metadata has
        // updated for all tokens.
        emit BatchMetadataUpdate(0, type(uint256).max);
    }

    /// @notice Vote to support a proposed proposal.
    /// @dev The voting power cast will be the effective voting power of the caller
    ///      just before `propose()` was called (see `getVotingPowerAt()`).
    ///      If the proposal reaches `passThresholdBps` acceptance ratio then the
    ///      proposal will be in the `Passed` state and will be executable after
    ///      the `executionDelay` has passed, putting it in the `Ready` state.
    /// @param proposalId The ID of the proposal to accept.
    /// @param snapIndex The index of the caller's last voting power snapshot
    ///                  before the proposal was created. Should be retrieved
    ///                  off-chain and passed in.
    /// @return totalVotes The total votes cast on the proposal.
    function accept(uint256 proposalId, uint256 snapIndex) public returns (uint256 totalVotes) {
        // Get the information about the proposal.
        ProposalState storage info = _proposalStateByProposalId[proposalId];
        ProposalStateValues memory values = info.values;

        // Can only vote in certain proposal statuses.
        {
            ProposalStatus status = _getProposalStatus(values);
            // Allow voting even if the proposal is passed/ready so it can
            // potentially reach 100% consensus, which unlocks special
            // behaviors for certain proposal types.
            if (
                status != ProposalStatus.Voting &&
                status != ProposalStatus.Passed &&
                status != ProposalStatus.Ready
            ) {
                revert BadProposalStatusError(status);
            }
        }

        // Prevent voting in the same block as the last rage quit timestamp.
        // This is to prevent an exploit where a member can rage quit to reduce
        // the total voting power of the party, then propose and vote in the
        // same block since `getVotingPowerAt()` uses `values.proposedTime - 1`.
        // This would allow them to use the voting power snapshot just before
        // their card was burned to vote, potentially passing a proposal that
        // would have otherwise not passed.
        if (lastRageQuitTimestamp == block.timestamp) {
            revert CannotRageQuitAndAcceptError();
        }

        // Cannot vote twice.
        if (info.hasVoted[msg.sender]) {
            revert AlreadyVotedError(msg.sender);
        }
        // Mark the caller as having voted.
        info.hasVoted[msg.sender] = true;

        // Increase the total votes that have been cast on this proposal.
        uint96 votingPower = getVotingPowerAt(msg.sender, values.proposedTime - 1, snapIndex);
        values.votes += votingPower;
        info.values = values;
        emit ProposalAccepted(proposalId, msg.sender, votingPower);

        // Update the proposal status if it has reached the pass threshold.
        if (
            values.passedTime == 0 &&
            _areVotesPassing(
                values.votes,
                values.totalVotingPower,
                _governanceValues.passThresholdBps
            )
        ) {
            info.values.passedTime = uint40(block.timestamp);
            emit ProposalPassed(proposalId);
            // Notify third-party platforms that the governance NFT metadata has
            // updated for all tokens.
            emit BatchMetadataUpdate(0, type(uint256).max);
        }
        return values.votes;
    }

    /// @notice As a party host, veto a proposal, unilaterally rejecting it.
    /// @dev The proposal will never be executable and cannot be voted on anymore.
    ///      A proposal that has been already executed at least once (in the `InProgress` status)
    ///      cannot be vetoed.
    /// @param proposalId The ID of the proposal to veto.
    function veto(uint256 proposalId) external onlyHost {
        // Setting `votes` to -1 indicates a veto.
        ProposalState storage info = _proposalStateByProposalId[proposalId];
        ProposalStateValues memory values = info.values;

        {
            ProposalStatus status = _getProposalStatus(values);
            // Proposal must be in one of the following states.
            if (
                status != ProposalStatus.Voting &&
                status != ProposalStatus.Passed &&
                status != ProposalStatus.Ready
            ) {
                revert BadProposalStatusError(status);
            }
        }

        // -1 indicates veto.
        info.values.votes = VETO_VALUE;
        emit ProposalVetoed(proposalId, msg.sender);
        // Notify third-party platforms that the governance NFT metadata has
        // updated for all tokens.
        emit BatchMetadataUpdate(0, type(uint256).max);
    }

    /// @notice Executes a proposal that has passed governance.
    /// @dev The proposal must be in the `Ready` or `InProgress` status.
    ///      A `ProposalExecuted` event will be emitted with a non-empty `nextProgressData`
    ///      if the proposal has extra steps (must be executed again) to carry out,
    ///      in which case `nextProgressData` should be passed into the next `execute()` call.
    ///      The `ProposalExecutionEngine` enforces that only one `InProgress` proposal
    ///      is active at a time, so that proposal must be completed or cancelled via `cancel()`
    ///      in order to execute a different proposal.
    ///      `extraData` is optional, off-chain data a proposal might need to execute a step.
    /// @param proposalId The ID of the proposal to execute.
    /// @param proposal The details of the proposal.
    /// @param preciousTokens The tokens that the party considers precious.
    /// @param preciousTokenIds The token IDs associated with each precious token.
    /// @param progressData The data returned from the last `execute()` call, if any.
    /// @param extraData Off-chain data a proposal might need to execute a step.
    function execute(
        uint256 proposalId,
        Proposal memory proposal,
        IERC721[] memory preciousTokens,
        uint256[] memory preciousTokenIds,
        bytes calldata progressData,
        bytes calldata extraData
    ) external payable onlyActiveMember onlyWhenNotGloballyDisabled onlyDelegateCall {
        // Get information about the proposal.
        ProposalState storage proposalState = _proposalStateByProposalId[proposalId];
        // Proposal details must remain the same from `propose()`.
        _validateProposalHash(proposal, proposalState.hash);
        ProposalStateValues memory values = proposalState.values;
        ProposalStatus status = _getProposalStatus(values);
        // The proposal must be executable or have already been executed but still
        // has more steps to go.
        if (status != ProposalStatus.Ready && status != ProposalStatus.InProgress) {
            revert BadProposalStatusError(status);
        }
        if (status == ProposalStatus.Ready) {
            // If the proposal has not been executed yet, make sure it hasn't
            // expired. Note that proposals that have been executed
            // (but still have more steps) ignore `maxExecutableTime`.
            if (proposal.maxExecutableTime < block.timestamp) {
                revert ExecutionTimeExceededError(
                    proposal.maxExecutableTime,
                    uint40(block.timestamp)
                );
            }
            proposalState.values.executedTime = uint40(block.timestamp);
        }
        // Check that the precious list is valid.
        if (!_isPreciousListCorrect(preciousTokens, preciousTokenIds)) {
            revert BadPreciousListError();
        }
        // Preemptively set the proposal to completed to avoid it being executed
        // again in a deeper call.
        proposalState.values.completedTime = uint40(block.timestamp);
        // Execute the proposal.
        bool completed = _executeProposal(
            proposalId,
            proposal,
            preciousTokens,
            preciousTokenIds,
            _getProposalFlags(values),
            progressData,
            extraData
        );
        if (!completed) {
            // Proposal did not complete.
            proposalState.values.completedTime = 0;
        }
    }

    /// @notice Cancel a (probably stuck) InProgress proposal.
    /// @dev `proposal.cancelDelay` seconds must have passed since it was first
    ///      executed for this to be valid. The currently active proposal will
    ///      simply be yeeted out of existence so another proposal can execute.
    ///      This is intended to be a last resort and can leave the party in a
    ///      broken state. Whenever possible, active proposals should be
    ///      allowed to complete their lifecycle.
    /// @param proposalId The ID of the proposal to cancel.
    /// @param proposal The details of the proposal to cancel.
    function cancel(uint256 proposalId, Proposal calldata proposal) external onlyActiveMember {
        // Get information about the proposal.
        ProposalState storage proposalState = _proposalStateByProposalId[proposalId];
        // Proposal details must remain the same from `propose()`.
        _validateProposalHash(proposal, proposalState.hash);
        ProposalStateValues memory values = proposalState.values;
        {
            // Must be `InProgress`.
            ProposalStatus status = _getProposalStatus(values);
            if (status != ProposalStatus.InProgress) {
                revert BadProposalStatusError(status);
            }
        }
        {
            // Limit the `cancelDelay` to the global max and min cancel delay
            // to mitigate parties accidentally getting stuck forever by setting an
            // unrealistic `cancelDelay` or being reckless with too low a
            // cancel delay.
            uint256 cancelDelay = proposal.cancelDelay;
            uint256 globalMaxCancelDelay = _GLOBALS.getUint256(
                LibGlobals.GLOBAL_PROPOSAL_MAX_CANCEL_DURATION
            );
            uint256 globalMinCancelDelay = _GLOBALS.getUint256(
                LibGlobals.GLOBAL_PROPOSAL_MIN_CANCEL_DURATION
            );
            if (globalMaxCancelDelay != 0) {
                // Only if we have one set.
                if (cancelDelay > globalMaxCancelDelay) {
                    cancelDelay = globalMaxCancelDelay;
                }
            }
            if (globalMinCancelDelay != 0) {
                // Only if we have one set.
                if (cancelDelay < globalMinCancelDelay) {
                    cancelDelay = globalMinCancelDelay;
                }
            }
            uint256 cancelTime = values.executedTime + cancelDelay;
            // Must not be too early.
            if (block.timestamp < cancelTime) {
                revert ProposalCannotBeCancelledYetError(
                    uint40(block.timestamp),
                    uint40(cancelTime)
                );
            }
        }
        // Mark the proposal as cancelled by setting the completed time to the current
        // time with the high bit set.
        proposalState.values.completedTime = uint40(block.timestamp | UINT40_HIGH_BIT);
        {
            // Delegatecall into the proposal engine impl to perform the cancel.
            (bool success, bytes memory resultData) = (
                address(_getSharedProposalStorage().engineImpl)
            ).delegatecall(abi.encodeCall(IProposalExecutionEngine.cancelProposal, (proposalId)));
            if (!success) {
                resultData.rawRevert();
            }
        }
        emit ProposalCancelled(proposalId);
        // Notify third-party platforms that the governance NFT metadata has
        // updated for all tokens.
        emit BatchMetadataUpdate(0, type(uint256).max);
    }

    /// @notice As the DAO, execute an arbitrary function call from this contract.
    /// @dev Emergency actions must not be revoked for this to work.
    /// @param targetAddress The contract to call.
    /// @param targetCallData The data to pass to the contract.
    /// @param amountEth The amount of ETH to send to the contract.
    function emergencyExecute(
        address targetAddress,
        bytes calldata targetCallData,
        uint256 amountEth
    ) external payable onlyPartyDao onlyWhenEmergencyExecuteAllowed onlyDelegateCall {
        (bool success, bytes memory res) = targetAddress.call{ value: amountEth }(targetCallData);
        if (!success) {
            res.rawRevert();
        }
        emit EmergencyExecute(targetAddress, targetCallData, amountEth);
    }

    /// @notice Revoke the DAO's ability to call emergencyExecute().
    /// @dev Either the DAO or the party host can call this.
    function disableEmergencyExecute() external onlyPartyDaoOrHost {
        emergencyExecuteDisabled = true;
        emit EmergencyExecuteDisabled();
    }

    function _executeProposal(
        uint256 proposalId,
        Proposal memory proposal,
        IERC721[] memory preciousTokens,
        uint256[] memory preciousTokenIds,
        uint256 flags,
        bytes memory progressData,
        bytes memory extraData
    ) private returns (bool completed) {
        // Setup the arguments for the proposal execution engine.
        IProposalExecutionEngine.ExecuteProposalParams
            memory executeParams = IProposalExecutionEngine.ExecuteProposalParams({
                proposalId: proposalId,
                proposalData: proposal.proposalData,
                progressData: progressData,
                extraData: extraData,
                preciousTokens: preciousTokens,
                preciousTokenIds: preciousTokenIds,
                flags: flags
            });
        // Get the progress data returned after the proposal is executed.
        bytes memory nextProgressData;
        {
            // Execute the proposal.
            (bool success, bytes memory resultData) = address(
                _getSharedProposalStorage().engineImpl
            ).delegatecall(
                    abi.encodeCall(IProposalExecutionEngine.executeProposal, (executeParams))
                );
            if (!success) {
                resultData.rawRevert();
            }
            nextProgressData = abi.decode(resultData, (bytes));
        }
        emit ProposalExecuted(proposalId, msg.sender, nextProgressData);
        // Notify third-party platforms that the governance NFT metadata has
        // updated for all tokens.
        emit BatchMetadataUpdate(0, type(uint256).max);
        // If the returned progress data is empty, then the proposal completed
        // and it should not be executed again.
        return nextProgressData.length == 0;
    }

    // Get the most recent voting power snapshot <= timestamp using `hintindex` as a "hint".
    function _getVotingPowerSnapshotAt(
        address voter,
        uint40 timestamp,
        uint256 hintIndex
    ) internal view returns (VotingPowerSnapshot memory snap) {
        VotingPowerSnapshot[] storage snaps = _votingPowerSnapshotsByVoter[voter];
        uint256 snapsLength = snaps.length;
        if (snapsLength != 0) {
            if (
                // Hint is within bounds.
                hintIndex < snapsLength &&
                // Snapshot is not too recent.
                snaps[hintIndex].timestamp <= timestamp &&
                // Snapshot is not too old.
                (hintIndex == snapsLength - 1 || snaps[hintIndex + 1].timestamp > timestamp)
            ) {
                return snaps[hintIndex];
            }

            // Hint was wrong, fallback to binary search to find snapshot.
            hintIndex = findVotingPowerSnapshotIndex(voter, timestamp);
            // Check that snapshot was found.
            if (hintIndex != type(uint256).max) {
                return snaps[hintIndex];
            }
        }

        // No snapshot found.
        return snap;
    }

    // Transfers some voting power of `from` to `to`. The total voting power of
    // their respective delegates will be updated as well.
    function _transferVotingPower(address from, address to, uint256 power) internal {
        int192 powerI192 = power.safeCastUint256ToInt192();
        _adjustVotingPower(from, -powerI192, address(0));
        _adjustVotingPower(to, powerI192, address(0));
    }

    // Increase `voter`'s intrinsic voting power and update their delegate if delegate is nonzero.
    function _adjustVotingPower(address voter, int192 votingPower, address delegate) internal {
        VotingPowerSnapshot memory oldSnap = _getLastVotingPowerSnapshotForVoter(voter);
        address oldDelegate = delegationsByVoter[voter];
        // If `oldDelegate` is zero and `voter` never delegated, then have
        // `voter` delegate to themself.
        oldDelegate = oldDelegate == address(0) ? voter : oldDelegate;
        // If the new `delegate` is zero, use the current (old) delegate.
        delegate = delegate == address(0) ? oldDelegate : delegate;

        VotingPowerSnapshot memory newSnap = VotingPowerSnapshot({
            timestamp: uint40(block.timestamp),
            delegatedVotingPower: oldSnap.delegatedVotingPower,
            intrinsicVotingPower: (oldSnap.intrinsicVotingPower.safeCastUint96ToInt192() +
                votingPower).safeCastInt192ToUint96(),
            isDelegated: delegate != voter
        });
        _insertVotingPowerSnapshot(voter, newSnap);
        delegationsByVoter[voter] = delegate;
        // Handle rebalancing delegates.
        _rebalanceDelegates(voter, oldDelegate, delegate, oldSnap, newSnap);
    }

    // Update the delegated voting power of the old and new delegates delegated to
    // by `voter` based on the snapshot change.
    function _rebalanceDelegates(
        address voter,
        address oldDelegate,
        address newDelegate,
        VotingPowerSnapshot memory oldSnap,
        VotingPowerSnapshot memory newSnap
    ) private {
        if (newDelegate == address(0) || oldDelegate == address(0)) {
            revert InvalidDelegateError();
        }
        if (oldDelegate != voter && oldDelegate != newDelegate) {
            // Remove past voting power from old delegate.
            VotingPowerSnapshot memory oldDelegateSnap = _getLastVotingPowerSnapshotForVoter(
                oldDelegate
            );
            VotingPowerSnapshot memory updatedOldDelegateSnap = VotingPowerSnapshot({
                timestamp: uint40(block.timestamp),
                delegatedVotingPower: oldDelegateSnap.delegatedVotingPower -
                    oldSnap.intrinsicVotingPower,
                intrinsicVotingPower: oldDelegateSnap.intrinsicVotingPower,
                isDelegated: oldDelegateSnap.isDelegated
            });
            _insertVotingPowerSnapshot(oldDelegate, updatedOldDelegateSnap);
        }
        if (newDelegate != voter) {
            // Not delegating to self.
            // Add new voting power to new delegate.
            VotingPowerSnapshot memory newDelegateSnap = _getLastVotingPowerSnapshotForVoter(
                newDelegate
            );
            uint96 newDelegateDelegatedVotingPower = newDelegateSnap.delegatedVotingPower +
                newSnap.intrinsicVotingPower;
            if (newDelegate == oldDelegate) {
                // If the old and new delegate are the same, subtract the old
                // intrinsic voting power of the voter, or else we will double
                // count a portion of it.
                newDelegateDelegatedVotingPower -= oldSnap.intrinsicVotingPower;
            }
            VotingPowerSnapshot memory updatedNewDelegateSnap = VotingPowerSnapshot({
                timestamp: uint40(block.timestamp),
                delegatedVotingPower: newDelegateDelegatedVotingPower,
                intrinsicVotingPower: newDelegateSnap.intrinsicVotingPower,
                isDelegated: newDelegateSnap.isDelegated
            });
            _insertVotingPowerSnapshot(newDelegate, updatedNewDelegateSnap);
        }
    }

    // Append a new voting power snapshot, overwriting the last one if possible.
    function _insertVotingPowerSnapshot(address voter, VotingPowerSnapshot memory snap) private {
        VotingPowerSnapshot[] storage voterSnaps = _votingPowerSnapshotsByVoter[voter];
        uint256 n = voterSnaps.length;
        // If same timestamp as last entry, overwrite the last snapshot, otherwise append.
        if (n != 0) {
            VotingPowerSnapshot memory lastSnap = voterSnaps[n - 1];
            if (lastSnap.timestamp == snap.timestamp) {
                voterSnaps[n - 1] = snap;
                return;
            }
        }
        voterSnaps.push(snap);
    }

    function _getLastVotingPowerSnapshotForVoter(
        address voter
    ) private view returns (VotingPowerSnapshot memory snap) {
        VotingPowerSnapshot[] storage voterSnaps = _votingPowerSnapshotsByVoter[voter];
        uint256 n = voterSnaps.length;
        if (n != 0) {
            snap = voterSnaps[n - 1];
        }
    }

    function _getProposalFlags(ProposalStateValues memory pv) private pure returns (uint256) {
        if (_isUnanimousVotes(pv.votes, pv.totalVotingPower)) {
            return LibProposal.PROPOSAL_FLAG_UNANIMOUS;
        }
        return 0;
    }

    function _getProposalStatus(
        ProposalStateValues memory pv
    ) private view returns (ProposalStatus status) {
        // Never proposed.
        if (pv.proposedTime == 0) {
            return ProposalStatus.Invalid;
        }
        // Executed at least once.
        if (pv.executedTime != 0) {
            if (pv.completedTime == 0) {
                return ProposalStatus.InProgress;
            }
            // completedTime high bit will be set if cancelled.
            if (pv.completedTime & UINT40_HIGH_BIT == UINT40_HIGH_BIT) {
                return ProposalStatus.Cancelled;
            }
            return ProposalStatus.Complete;
        }
        // Vetoed.
        if (pv.votes == type(uint96).max) {
            return ProposalStatus.Defeated;
        }
        uint40 t = uint40(block.timestamp);
        GovernanceValues memory gv = _governanceValues;
        if (pv.passedTime != 0) {
            // Ready.
            if (pv.passedTime + gv.executionDelay <= t) {
                return ProposalStatus.Ready;
            }
            // If unanimous, we skip the execution delay.
            if (_isUnanimousVotes(pv.votes, pv.totalVotingPower)) {
                return ProposalStatus.Ready;
            }
            // Passed.
            return ProposalStatus.Passed;
        }
        // Voting window expired.
        if (pv.proposedTime + gv.voteDuration <= t) {
            return ProposalStatus.Defeated;
        }
        return ProposalStatus.Voting;
    }

    function _isUnanimousVotes(
        uint96 totalVotes,
        uint96 totalVotingPower
    ) private pure returns (bool) {
        uint256 acceptanceRatio = (totalVotes * 1e4) / totalVotingPower;
        // If >= 99.99% acceptance, consider it unanimous.
        // The minting formula for voting power is a bit lossy, so we check
        // for slightly less than 100%.
        return acceptanceRatio >= 0.9999e4;
    }

    function _areVotesPassing(
        uint96 voteCount,
        uint96 totalVotingPower,
        uint16 passThresholdBps
    ) private pure returns (bool) {
        return (uint256(voteCount) * 1e4) / uint256(totalVotingPower) >= uint256(passThresholdBps);
    }

    function _setPreciousList(
        IERC721[] memory preciousTokens,
        uint256[] memory preciousTokenIds
    ) private {
        if (preciousTokens.length != preciousTokenIds.length) {
            revert MismatchedPreciousListLengths();
        }
        preciousListHash = _hashPreciousList(preciousTokens, preciousTokenIds);
    }

    function _isPreciousListCorrect(
        IERC721[] memory preciousTokens,
        uint256[] memory preciousTokenIds
    ) private view returns (bool) {
        return preciousListHash == _hashPreciousList(preciousTokens, preciousTokenIds);
    }

    function _hashPreciousList(
        IERC721[] memory preciousTokens,
        uint256[] memory preciousTokenIds
    ) internal pure returns (bytes32 h) {
        assembly {
            mstore(0x00, keccak256(add(preciousTokens, 0x20), mul(mload(preciousTokens), 0x20)))
            mstore(0x20, keccak256(add(preciousTokenIds, 0x20), mul(mload(preciousTokenIds), 0x20)))
            h := keccak256(0x00, 0x40)
        }
    }

    // Assert that the hash of a proposal matches expectedHash.
    function _validateProposalHash(Proposal memory proposal, bytes32 expectedHash) private pure {
        bytes32 actualHash = getProposalHash(proposal);
        if (expectedHash != actualHash) {
            revert BadProposalHashError(actualHash, expectedHash);
        }
    }
}<|MERGE_RESOLUTION|>--- conflicted
+++ resolved
@@ -23,15 +23,11 @@
 
 /// @notice Base contract for a Party encapsulating all governance functionality.
 abstract contract PartyGovernance is
-<<<<<<< HEAD
-    ITokenDistributorParty,
-    IERC4906,
-=======
->>>>>>> 7bcc6b5a
     ERC721Receiver,
     ERC1155Receiver,
     ProposalStorage,
     Implementation,
+    IERC4906,
     ReadOnlyDelegateCall
 {
     using LibERC20Compat for IERC20;
@@ -241,31 +237,6 @@
         _;
     }
 
-<<<<<<< HEAD
-    // Caller must have voting power at the current time or be the `Party` instance.
-    modifier onlyActiveMemberOrSelf() {
-        // Ignore if the party is calling functions on itself, like with
-        // `FractionalizeProposal` calling `distribute()`.
-        if (msg.sender != address(this)) {
-            VotingPowerSnapshot memory snap = _getLastVotingPowerSnapshotForVoter(msg.sender);
-            // Must have either delegated voting power or intrinsic voting power.
-            if (snap.intrinsicVotingPower == 0 && snap.delegatedVotingPower == 0) {
-                revert OnlyActiveMemberError();
-            }
-        }
-        _;
-    }
-
-    // Caller either be self or `TokenDistributor` contract.
-    modifier onlyTokenDistributor() {
-        if (msg.sender != _GLOBALS.getAddress(LibGlobals.GLOBAL_TOKEN_DISTRIBUTOR)) {
-            revert OnlyTokenDistributorOrSelfError();
-        }
-        _;
-    }
-
-=======
->>>>>>> 7bcc6b5a
     // Only the party DAO multisig can call.
     modifier onlyPartyDao() {
         {
