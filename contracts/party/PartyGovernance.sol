// SPDX-License-Identifier: Apache-2.0
pragma solidity ^0.8;

import "../distribution/ITokenDistributorParty.sol";
import "../distribution/TokenDistributor.sol";
import "../utils/ReadOnlyDelegateCall.sol";
import "../tokens/IERC721.sol";
import "../tokens/IERC20.sol";
import "../tokens/ERC721Receiver.sol";
import "../utils/LibERC20Compat.sol";
import "../utils/LibRawResult.sol";
import "../utils/LibSafeCast.sol";
import "../globals/IGlobals.sol";
import "../globals/LibGlobals.sol";
import "../proposals/IProposalExecutionEngine.sol";
import "../proposals/LibProposal.sol";
import "../proposals/ProposalStorage.sol";

import "./IPartyFactory.sol";

// Base contract for a Party encapsulating all governance functionality.
abstract contract PartyGovernance is
    ITokenDistributorParty,
    ERC721Receiver,
    ProposalStorage,
    ReadOnlyDelegateCall
{
    using LibERC20Compat for IERC20;
    using LibRawResult for bytes;
    using LibSafeCast for uint256;
    using LibSafeCast for int192;
    using LibSafeCast for uint96;

    enum ProposalState {
        Invalid,
        Voting,
        Defeated,
        Passed,
        Ready,
        InProgress,
        Complete
    }

    struct GovernanceOpts {
        // Address of initial party hosts.
        address[] hosts;
        // How long people can vote on a proposal.
        uint40 voteDuration;
        // How long to wait after a proposal passes before it can be
        // executed.
        uint40 executionDelay;
        // Minimum ratio of accept votes to consider a proposal passed,
        // in bps, where 10,000 == 100%.
        uint16 passThresholdBps;
        // Total voting power of governance NFTs.
        uint96 totalVotingPower;
    }

    // Subset of `GovernanceOpts` that are commonly needed together for
    // efficiency.
    struct GovernanceValues {
        uint40 voteDuration;
        uint40 executionDelay;
        uint16 passThresholdBps;
        uint96 totalVotingPower;
    }

    struct VotingPowerSnapshot {
        // The timestamp when the snapshot was taken.
        uint40 timestamp;
        // Voting power that was delegated to this user by others.
        uint96 delegatedVotingPower;
        // The intrinsic (not delegated from someone else) voting power of this user.
        uint96 intrinsicVotingPower;
        // Whether the user was delegated to another at this snapshot.
        bool isDelegated;
    }

    struct Proposal {
        uint40 maxExecutableTime;
        uint256 nonce;
        bytes proposalData;
    }

    // Fits in a word.
    struct ProposalInfoValues {
        // When the proposal was proposed.
        uint40 proposedTime;
        // When the proposal passed the vote.
        uint40 passedTime;
        // When the proposal was first executed.
        uint40 executedTime;
        // When the proposal completed.
        uint40 completedTime;
        // Number of accept votes.
        uint96 votes; // -1 == vetoed
    }

    struct ProposalInfo {
        ProposalInfoValues values;
        bytes32 hash;
        mapping (address => bool) hasVoted;
    }

    event Proposed(
        uint256 proposalId,
        address proposer,
        Proposal proposal
    );
    event ProposalAccepted(
        uint256 proposalId,
        address voter,
        uint256 weight
    );
    event ProposalPassed(uint256 proposalId);
    event ProposalVetoed(uint256 proposalId, address host);
    event ProposalExecuted(uint256 proposalId, address executor);
    event ProposalCompleted(uint256 proposalId);
    event DistributionCreated(uint256 distributionId, IERC20 token);
    event VotingPowerDelegated(address owner, address delegate);
    event PreciousListSet(IERC721[] tokens, uint256[] tokenIds);

    error BadProposalStateError(uint256 state);
    error ProposalExistsError(uint256 proposalId);
    error BadProposalHashError(bytes32 proposalHash, bytes32 actualHash);
    error ProposalHasNoVotesError(uint256 proposalId);
    error ExecutionTimeExceededError(uint40 maxExecutableTime, uint40 timestamp);
    error OnlyPartyHostError();
    error OnlyActiveMemberError();
    error InvalidDelegateError();
    error BadPreciousListError();

    IGlobals private immutable _GLOBALS;

    GovernanceValues public governanceValues;
    // The hash of the list of precious NFTs guarded by the party.
    bytes32 public preciousListHash;
    // The last proposal ID that was used. 0 means no proposals have been made.
    uint256 public lastProposalId;
    // Whether an address is a party host.
    mapping(address => bool) public isHost;
    // The last person a voter delegated its voting power to.
    mapping(address => address) public delegationsByVoter;
    // ProposalInfo by proposal ID.
    mapping(uint256 => ProposalInfo) private _proposalInfoByProposalId;
    // Snapshots of voting power per user, each sorted by increasing time.
    mapping(address => VotingPowerSnapshot[]) private _votingPowerSnapshotsByVoter;

    modifier onlyHost() {
        if (!isHost[msg.sender]) {
            revert OnlyPartyHostError();
        }
        _;
    }

    // should this allow for a user w delevated votes too?
    modifier onlyActiveMember() {
        if (_getLastVotingPowerSnapshotIn(
                _votingPowerSnapshotsByVoter[msg.sender]
            ).intrinsicVotingPower == 0)
        {
            revert OnlyActiveMemberError();
        }
        _;
    }

    constructor(IGlobals globals) {
        _GLOBALS = globals;
    }

    function _initialize(
        GovernanceOpts memory opts,
        IERC721[] memory preciousTokens,
        uint256[] memory preciousTokenIds
    )
        internal
        virtual
    {
        _initProposalImpl(
            IProposalExecutionEngine(
                _GLOBALS.getAddress(LibGlobals.GLOBAL_PROPOSAL_ENGINE_IMPL)
            ),
            ""
        );
        governanceValues = GovernanceValues({
            voteDuration: opts.voteDuration,
            executionDelay: opts.executionDelay,
            passThresholdBps: opts.passThresholdBps,
            totalVotingPower: opts.totalVotingPower
        });
        _setPreciousList(preciousTokens, preciousTokenIds);
        for (uint256 i=0; i < opts.hosts.length; ++i) {
            isHost[opts.hosts[i]] = true;
        }
    }

    fallback() external {
        // Forward all unknown read-only calls to the proposal execution engine.
        // Initial use case is to facilitate eip-1271 signatures.
        _readOnlyDelegateCall(
            address(_getProposalExecutionEngine()),
            msg.data
        );
    }

    // Get the current IProposalExecutionEngine instance.
    function getProposalExecutionEngine()
        external
        view
        returns (IProposalExecutionEngine)
    {
        return _getProposalExecutionEngine();
    }

    // Get the total voting power of `voter` by a timestamp.
    function getVotingPowerAt(address voter, uint40 timestamp)
        public
        view
        returns (uint96 votingPower)
    {
        VotingPowerSnapshot memory shot = _getVotingPowerSnapshotAt(voter, timestamp);

        return (shot.isDelegated ? 0 : shot.intrinsicVotingPower) + shot.delegatedVotingPower;
    }

    function getProposalStates(uint256 proposalId)
        external
        view
        returns (ProposalState state, ProposalInfoValues memory values)
    {
        values = _proposalInfoByProposalId[proposalId].values;
        state = _getProposalState(values);
    }

    // Pledge your intrinsic voting power to a new delegate, removing it from
    // the old one (if any).
    function delegateVotingPower(address delegate) external
    {
        _adjustVotingPower(msg.sender, 0, delegate);
        emit VotingPowerDelegated(msg.sender, delegate);
    }

    // Transfer party host status to another.
    function abdicate(address newPartyHost) external onlyHost {
        require(!isHost[newPartyHost]);
        isHost[msg.sender] = false;
        isHost[newPartyHost] = true;
    }

    // Move all `token` funds into a distribution contract to be proportionally
    // claimed by members with voting power at the current block number.
    function distribute(IERC20 token)
        external
        onlyActiveMember
        returns (TokenDistributor.DistributionInfo memory distInfo)
    {
        TokenDistributor distributor = TokenDistributor(
            payable(_GLOBALS.getAddress(LibGlobals.GLOBAL_TOKEN_DISTRIBUTOR))
        );
        uint256 value = 0;
        if (token != IERC20(0xEeeeeEeeeEeEeeEeEeEeeEEEeeeeEeeeeeeeEEeE)) {
            token.compatTransfer(address(distributor), token.balanceOf(address(this)));
        } else {
            value = address(this).balance;
        }
        distInfo = distributor.createDistribution{ value: value }(token);
    }

    // Will also cast sender's votes for proposal.
    function propose(Proposal calldata proposal)
        external
        returns (uint256 proposalId)
    {
        proposalId = ++lastProposalId;
        (
            _proposalInfoByProposalId[proposalId].values,
            _proposalInfoByProposalId[proposalId].hash
        ) = (
            ProposalInfoValues({
                proposedTime: uint40(block.timestamp),
                passedTime: 0,
                executedTime: 0,
                completedTime: 0,
                votes: 0
            }),
            _getProposalHash(proposal)
        );
        emit Proposed(proposalId, msg.sender, proposal);
        if (accept(proposalId) == 0) {
            revert ProposalHasNoVotesError(proposalId);
        }
    }

    function accept(uint256 proposalId)
        public
        returns (uint256 totalVotes)
    {
        ProposalInfo storage info = _proposalInfoByProposalId[proposalId];
        ProposalInfoValues memory values = info.values;

        {
            ProposalState state = _getProposalState(values);
            if (
                state != ProposalState.Voting &&
                state != ProposalState.Passed &&
                state != ProposalState.Ready
            ) {
                revert BadProposalStateError(uint256(state));
            }
        }

        // Cannot vote twice.
        require(!info.hasVoted[msg.sender], 'ALREADY_VOTED');
        info.hasVoted[msg.sender] = true;

        uint96 votingPower = getVotingPowerAt(msg.sender, values.proposedTime);
        values.votes += votingPower;
        info.values = values;
        emit ProposalAccepted(proposalId, msg.sender, votingPower);

        if (values.passedTime == 0 && _areVotesPassing(
            values.votes,
            governanceValues.totalVotingPower,
            governanceValues.passThresholdBps))
        {
            info.values.passedTime = uint40(block.timestamp);
            emit ProposalPassed(proposalId);
        }
        return values.votes;
    }

    function veto(uint256 proposalId) external onlyHost {
        // Setting `votes` to -1 indicates a veto.
        ProposalInfo storage info = _proposalInfoByProposalId[proposalId];
        ProposalInfoValues memory values = info.values;

        {
            ProposalState state = _getProposalState(values);
            // Proposal must be in one of the following states.
            if (
                state != ProposalState.Voting &&
                state != ProposalState.Passed &&
                state != ProposalState.Ready
            ) {
                revert BadProposalStateError(uint256(state));
            }
        }

        // -1 indicates veto.
        info.values.votes = uint96(int96(-1));
        emit ProposalVetoed(proposalId, msg.sender);
    }

    // Executes a passed proposal.
    // The proposal must be in the Ready or InProgress state.
    // For multi-step/tx proposals, this should be called repeatedly.
    // `progressData` is the data emitted in the `ProposalExecutionProgress` event
    // by `IProposalExecutionEngine` for the last execute call on this proposal.
    // A proposal that has been executed but still requires further execute calls
    // will have the state of `InProgress`.
    // No other proposals may be executed if there is a an incomplete proposal.
    // When the proposal has completed (no more further execute calls necessary),
    // a `ProposalCompleted` event will be emitted.
    function execute(
        uint256 proposalId,
        Proposal memory proposal,
        IERC721[] memory preciousTokens,
        uint256[] memory preciousTokenIds,
        bytes memory progressData
    )
        external
        payable
    {
        ProposalInfo storage proposalInfo = _proposalInfoByProposalId[proposalId];
        {
            bytes32 actualHash = _getProposalHash(proposal);
            bytes32 proposalHash = proposalInfo.hash;
            if (proposalHash != proposalHash) {
                revert BadProposalHashError(proposalHash, actualHash);
            }
        }
        ProposalInfoValues memory infoValues = proposalInfo.values;
        ProposalState state = _getProposalState(infoValues);
        if (state != ProposalState.Ready && state != ProposalState.InProgress) {
            revert BadProposalStateError(uint256(state));
        }
        if (state == ProposalState.Ready) {
            if (proposal.maxExecutableTime < block.timestamp) {
                revert ExecutionTimeExceededError(
                    proposal.maxExecutableTime,
                    uint40(block.timestamp)
                );
            }
            proposalInfo.values.executedTime = uint40(block.timestamp);
        }
        // Check that the precious list is valid.
        if (!_isPreciousListCorrect(preciousTokens, preciousTokenIds)) {
            revert BadPreciousListError();
        }
        IProposalExecutionEngine.ProposalExecutionStatus es =
            _executeProposal(
                proposalId,
                proposal,
                preciousTokens,
                preciousTokenIds,
                _getProposalFlags(infoValues),
                progressData
            );
        emit ProposalExecuted(proposalId, msg.sender);
        if (es == IProposalExecutionEngine.ProposalExecutionStatus.Complete) {
            proposalInfo.values.completedTime = uint40(block.timestamp);
            emit ProposalCompleted(proposalId);
        }
    }

    function getGovernanceValues() public view returns (GovernanceValues memory gv) {
        return governanceValues;
    }

    function _executeProposal(
        uint256 proposalId,
        Proposal memory proposal,
        IERC721[] memory preciousTokens,
        uint256[] memory preciousTokenIds,
        uint256 flags,
        bytes memory progressData
    )
        private
        returns (IProposalExecutionEngine.ProposalExecutionStatus es)
    {
        IProposalExecutionEngine.ExecuteProposalParams memory executeParams =
            IProposalExecutionEngine.ExecuteProposalParams({
                proposalId: bytes32(proposalId),
                proposalData: proposal.proposalData,
                progressData: progressData,
                preciousTokens: preciousTokens,
                preciousTokenIds: preciousTokenIds,
                flags: flags
            });
        (bool success, bytes memory revertData) =
            address(_getProposalExecutionEngine())
                .delegatecall(abi.encodeWithSelector(
                    IProposalExecutionEngine.executeProposal.selector,
                    executeParams
                ));
        if (!success) {
            revertData.rawRevert();
        }
        (es) = abi.decode(
            revertData,
            (IProposalExecutionEngine.ProposalExecutionStatus)
        );
    }

    // Get the most recent voting power snapshot <= timestamp.
    function _getVotingPowerSnapshotAt(address voter, uint40 timestamp)
        private
        view
        returns (VotingPowerSnapshot memory shot)
    {
        VotingPowerSnapshot[] storage snaps = _votingPowerSnapshotsByVoter[voter];

<<<<<<< HEAD
        // console.log('snapshots');
        // console.log(snaps.length);
        // for (uint256 i=0; i<snaps.length; i++) {
        //     _logSnapshot(snaps[i]);
        // }

        // Open Zepplin binary search https://github.com/OpenZeppelin/openzeppelin-contracts/blob/master/contracts/utils/Checkpoints.sol#L39

        uint256 high = snaps.length;
        uint256 low = 0;
        while (low < high) {
            uint256 mid = (low + high) / 2;
            VotingPowerSnapshot memory shot_ = snaps[mid];
            if (shot_.timestamp > timestamp) {
                // Entry is too recent.
                high = mid;
            } else {
=======
        uint256 n = snaps.length;
        uint256 p = n / 2; // Search index.
        while (n != 0) {
            VotingPowerSnapshot memory shot_ = snaps[p];
            if (timestamp == shot_.timestamp) {
                // Entry at exact time.
                shot = shot_;
                break;
            }
            n /= 2;
            if (timestamp > shot_.timestamp) {
>>>>>>> ab43cd0f
                // Entry is older. This is our best guess for now.
                shot = shot_;
                low = mid + 1;
            }
        }

        if (high == 0) {
            // set `shot` to an empty snapshot
        }
    }

    function _getProposalHash(Proposal memory proposal)
        private
        pure
        returns (bytes32 h)
    {
        // Hash the proposal in-place. Equivalent to:
        // keccak256(abi.encode(
        //   proposal.minExecutableTime,
        //   proposal.nonce,
        //   keccak256(proposal.proposalData)
        // ))
        bytes32 dataHash = keccak256(proposal.proposalData);
        assembly {
            // Overwrite the data field with the hash of its contents and then
            // hash the struct.
            let dataPos := add(proposal, 0x40)
            let t := mload(dataPos)
            mstore(dataPos, dataHash)
            h := keccak256(proposal, 0x60)
            // Restore the data field.
            mstore(dataPos, t)
        }
    }


    // Transfers some voting power of `from` to `to`. The total voting power of
    // their respective delegates will be updated as well.
    function _transferVotingPower(address from, address to, uint256 power)
        internal
    {
        int192 powerI192 = power.safeCastUint256ToInt192();
        _adjustVotingPower(from, -powerI192, address(0));
        _adjustVotingPower(to, powerI192, address(0));
    }

    // Increase `voter`'s intrinsic voting power and update their delegate if delegate is nonzero.
    function _adjustVotingPower(address voter, int192 votingPower, address delegate)
        internal
    {
        VotingPowerSnapshot[] storage voterSnaps = _votingPowerSnapshotsByVoter[voter];
        VotingPowerSnapshot memory oldSnap = _getLastVotingPowerSnapshotIn(voterSnaps);
        address oldDelegate = delegationsByVoter[voter];
        // If `delegate` is zero, use the current delegate.
        delegate = delegate == address(0) ? oldDelegate : delegate;
        // If `delegate` is still zero (`voter` never delegated), set the delegate
        // to themself.
        delegate = delegate == address(0) ? voter : delegate;
        VotingPowerSnapshot memory newSnap = VotingPowerSnapshot({
            timestamp: uint40(block.timestamp),
            delegatedVotingPower: oldSnap.delegatedVotingPower,
            intrinsicVotingPower: (
                    oldSnap.intrinsicVotingPower.safeCastUint96ToInt192() + votingPower
                ).safeCastInt192ToUint96(),
            isDelegated: delegate != voter
        });
        voterSnaps.push(newSnap);
        delegationsByVoter[voter] = delegate;
        // Handle rebalancing delegates.
        _rebalanceDelegates(voter, oldDelegate, delegate, oldSnap, newSnap);
    }

    function _getTotalVotingPower() internal view returns (uint256) {
        return governanceValues.totalVotingPower;
    }

    // Update the delegated voting power of the old and new delegates delegated to
    // by `voter` based on the snapshot change.
    function _rebalanceDelegates(
        address voter,
        address oldDelegate,
        address newDelegate,
        VotingPowerSnapshot memory oldSnap,
        VotingPowerSnapshot memory newSnap
    )
        private
    {
        if (newDelegate == address(0)) {
            revert InvalidDelegateError();
        }
        {
            if (oldDelegate != address(0) && oldDelegate != newDelegate) {
                // Remove past voting power from old delegate.
                VotingPowerSnapshot[] storage oldDelegateSnaps =
                    _votingPowerSnapshotsByVoter[oldDelegate];
                VotingPowerSnapshot memory oldDelegateShot =
                    _getLastVotingPowerSnapshotIn(oldDelegateSnaps);
                oldDelegateSnaps.push(VotingPowerSnapshot({
                    timestamp: uint40(block.timestamp),
                    delegatedVotingPower:
                        oldDelegateShot.delegatedVotingPower -
                            oldSnap.intrinsicVotingPower,
                    intrinsicVotingPower: oldDelegateShot.intrinsicVotingPower,
                    isDelegated: oldDelegateShot.isDelegated
                }));
            }
        }
        if (newDelegate != voter) { // Not delegating to self.
            // Add new voting power to new delegate.
            VotingPowerSnapshot[] storage newDelegateSnaps =
                _votingPowerSnapshotsByVoter[newDelegate];
            VotingPowerSnapshot memory newDelegateShot =
                _getLastVotingPowerSnapshotIn(newDelegateSnaps);
            newDelegateSnaps.push(VotingPowerSnapshot({
                timestamp: uint40(block.timestamp),
                delegatedVotingPower:
                    newDelegateShot.delegatedVotingPower +
                        newSnap.intrinsicVotingPower,
                intrinsicVotingPower: newDelegateShot.intrinsicVotingPower,
                isDelegated: newDelegateShot.isDelegated
            }));
        }
    }

    function _getLastVotingPowerSnapshotIn(VotingPowerSnapshot[] storage snaps)
        private
        view
        returns (VotingPowerSnapshot memory shot)
    {
        uint256 n = snaps.length;
        if (n != 0) {
            shot = snaps[snaps.length - 1];
        }
    }

    // TODO: accept storage vars?
    function _getProposalFlags(ProposalInfoValues memory pv)
        private
        view
        returns (uint256)
    {
        if (pv.votes >= governanceValues.totalVotingPower) {
            // Passed unanimously.
            return LibProposal.PROPOSAL_FLAG_UNANIMOUS;
        }
        return 0;
    }

    function _getProposalState(ProposalInfoValues memory pv)
        private
        view
        returns (ProposalState state)
    {
        // Never proposed.
        if (pv.proposedTime == 0) {
            return ProposalState.Invalid;
        }
        // Executed at least once.
        if (pv.executedTime != 0) {
            return pv.completedTime == 0
                ? ProposalState.InProgress
                : ProposalState.Complete;
        }
        // Vetoed.
        if (pv.votes == uint96(int96(-1))) {
            return ProposalState.Defeated;
        }
        uint40 t = uint40(block.timestamp);
        GovernanceValues memory gv = governanceValues;
        if (pv.passedTime != 0) {
            // Ready.
            if (pv.passedTime + gv.executionDelay <= t) {
                return ProposalState.Ready;
            }
            // Passed.
            return ProposalState.Passed;
        }
        // Voting window expired.
        if (pv.proposedTime + gv.voteDuration <= t) {
            return ProposalState.Defeated;
        }
        return ProposalState.Voting;
    }

    function _areVotesPassing(
        uint96 voteCount,
        uint96 totalVotingPower,
        uint16 passThresholdBps
    )
        private
        pure
        returns (bool)
    {
          return uint256(voteCount) * 1e4
            / uint256(totalVotingPower) >= uint256(passThresholdBps);
    }

    function _setPreciousList(
        IERC721[] memory preciousTokens,
        uint256[] memory preciousTokenIds
    )
        private
    {
        assert(preciousTokens.length == preciousTokenIds.length);
        preciousListHash = _hashPreciousList(preciousTokens, preciousTokenIds);
        emit PreciousListSet(preciousTokens, preciousTokenIds);
    }

    function _isPreciousListCorrect(
        IERC721[] memory preciousTokens,
        uint256[] memory preciousTokenIds
    )
        private
        view
        returns (bool)
    {
        return preciousListHash == _hashPreciousList(preciousTokens, preciousTokenIds);
    }

    function _hashPreciousList(
        IERC721[] memory preciousTokens,
        uint256[] memory preciousTokenIds
    )
        private
        pure
        returns (bytes32)
    {
        // TODO: in asm...
        return keccak256(abi.encode(
            abi.encode(preciousTokens),
            abi.encode(preciousTokenIds)
        ));
    }
}<|MERGE_RESOLUTION|>--- conflicted
+++ resolved
@@ -460,7 +460,6 @@
     {
         VotingPowerSnapshot[] storage snaps = _votingPowerSnapshotsByVoter[voter];
 
-<<<<<<< HEAD
         // console.log('snapshots');
         // console.log(snaps.length);
         // for (uint256 i=0; i<snaps.length; i++) {
@@ -478,19 +477,6 @@
                 // Entry is too recent.
                 high = mid;
             } else {
-=======
-        uint256 n = snaps.length;
-        uint256 p = n / 2; // Search index.
-        while (n != 0) {
-            VotingPowerSnapshot memory shot_ = snaps[p];
-            if (timestamp == shot_.timestamp) {
-                // Entry at exact time.
-                shot = shot_;
-                break;
-            }
-            n /= 2;
-            if (timestamp > shot_.timestamp) {
->>>>>>> ab43cd0f
                 // Entry is older. This is our best guess for now.
                 shot = shot_;
                 low = mid + 1;
