--- conflicted
+++ resolved
@@ -511,12 +511,8 @@
         uint256 tokenId
     )
         external
-<<<<<<< HEAD
-        onlyActiveMember
+        onlyActiveMemberOrSelf
         onlyWhenNotGloballyDisabled
-=======
-        onlyActiveMemberOrSelf
->>>>>>> 3167d84e
         onlyDelegateCall
         returns (ITokenDistributor.DistributionInfo memory distInfo)
     {
