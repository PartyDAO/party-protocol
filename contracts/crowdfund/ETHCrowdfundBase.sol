// SPDX-License-Identifier: GPL-3.0
pragma solidity 0.8.20;

import "../utils/LibAddress.sol";
import "../utils/LibSafeCast.sol";
import "../party/Party.sol";
import "../gatekeepers/IGateKeeper.sol";
import { FixedPointMathLib } from "solmate/utils/FixedPointMathLib.sol";

abstract contract ETHCrowdfundBase is Implementation {
    using FixedPointMathLib for uint96;
    using LibRawResult for bytes;
    using LibSafeCast for uint96;
    using LibSafeCast for uint256;
    using LibAddress for address payable;

    enum CrowdfundLifecycle {
        // In practice, this state is never used. If the crowdfund is ever in
        // this stage, something is wrong (e.g. crowdfund was never initialized).
        Invalid,
        // Ready to accept contributions to reach contribution targets
        // until a deadline or the minimum contribution target is reached and
        // host finalizes.
        Active,
        // Expired and the minimum contribution target was not reached.
        Lost,
        // The crowdfund has expired and reached the minimum contribution
        // target. It is now ready to finalize.
        Won,
        // A won crowdfund has been finalized, with funds transferred to the
        // party and voting power successfully updated.
        Finalized
    }

    // Options to be passed into `initialize()` when the crowdfund is created.
    struct ETHCrowdfundOptions {
        Party party;
        address payable initialContributor;
        address initialDelegate;
        uint96 minContribution;
        uint96 maxContribution;
        bool disableContributingForExistingCard;
        uint96 minTotalContributions;
        uint96 maxTotalContributions;
        uint160 exchangeRate;
        uint16 fundingSplitBps;
        address payable fundingSplitRecipient;
        uint40 duration;
        IGateKeeper gateKeeper;
        bytes12 gateKeeperId;
    }

    error WrongLifecycleError(CrowdfundLifecycle lc);
    error NotAllowedByGateKeeperError(
        address contributor,
        IGateKeeper gateKeeper,
        bytes12 gateKeeperId,
        bytes gateData
    );
    error OnlyPartyHostError();
    error OnlyPartyDaoError(address notDao);
    error OnlyPartyDaoOrHostError(address notDao);
    error NotOwnerError(uint256 tokenId);
    error OnlyWhenEmergencyActionsAllowedError();
    error InvalidDelegateError();
    error NotEnoughContributionsError(uint96 totalContribution, uint96 minTotalContributions);
    error MinGreaterThanMaxError(uint96 min, uint96 max);
    error MaxTotalContributionsCannotBeZeroError(uint96 maxTotalContributions);
    error BelowMinimumContributionsError(uint96 contributions, uint96 minContributions);
    error AboveMaximumContributionsError(uint96 contributions, uint96 maxContributions);
<<<<<<< HEAD
    error ExceedsRemainingContributionsError(uint96 amount, uint96 remaining);
    error InvalidExchangeRateError(uint160 exchangeRate);
=======
    error InvalidExchangeRateError(uint16 exchangeRateBps);
    error InvalidFundingSplitRecipient();
>>>>>>> 65334de4
    error ContributingForExistingCardDisabledError();
    error ZeroVotingPowerError();
    error FundingSplitAlreadyPaidError();
    error FundingSplitNotConfiguredError();
    error InvalidMessageValue();
    error ArityMismatch();

    event Contributed(
        address indexed sender,
        address indexed contributor,
        uint256 amount,
        address delegate
    );
    event Finalized();
    event FundingSplitSent(address indexed fundingSplitRecipient, uint256 amount);
    event EmergencyExecuteDisabled();
    event EmergencyExecute(address target, bytes data, uint256 amountEth);

    // The `Globals` contract storing global configuration values. This contract
    // is immutable and it’s address will never change.
    IGlobals private immutable _GLOBALS;

    /// @notice The address of the `Party` contract instance associated
    ///         with the crowdfund.
    Party public party;
    /// @notice The minimum amount of ETH that a contributor can send to
    ///         participate in the crowdfund.
    uint96 public minContribution;
    /// @notice The maximum amount of ETH that a contributor can send to
    ///         participate in the crowdfund per address.
    uint96 public maxContribution;
    /// @notice A boolean flag that determines whether contributors are allowed
    ///         to increase the voting power of their existing party cards.
    bool public disableContributingForExistingCard;
    /// @notice Whether the funding split has been claimed by the funding split
    ///         recipient.
    bool public fundingSplitPaid;
    /// @notice Whether the DAO has emergency powers for this crowdfund.
    bool public emergencyExecuteDisabled;
    /// @notice The minimum amount of total ETH contributions required for the
    ///         crowdfund to be considered successful.
    uint96 public minTotalContributions;
    /// @notice The maximum amount of total ETH contributions allowed for the
    ///         crowdfund.
    uint96 public maxTotalContributions;
    /// @notice The total amount of ETH contributed to the crowdfund so far.
    uint96 public totalContributions;
    /// @notice The timestamp at which the crowdfund will end or ended. If 0, the
    ///         crowdfund has finalized.
    uint40 public expiry;
    /// @notice The exchange rate from contribution amount to voting power where
    ///         100% = 1e18. May be greater than 1e18 (100%).
    uint160 public exchangeRate;
    /// @notice The portion of contributions to send to the funding recipient in
    ///         basis points (e.g. 100 = 1%).
    uint16 public fundingSplitBps;
    /// @notice The address to which a portion of the contributions is sent to.
    address payable public fundingSplitRecipient;
    /// @notice The gatekeeper contract used to restrict who can contribute to the party.
    IGateKeeper public gateKeeper;
    /// @notice The ID of the gatekeeper to use for restricting contributions to the party.
    bytes12 public gateKeeperId;
    /// @notice The address a contributor is delegating their voting power to.
    mapping(address => address) public delegationsByContributor;

    // Set the `Globals` contract.
    constructor(IGlobals globals) {
        _GLOBALS = globals;
    }

    // Initialize storage for proxy contract
    function _initialize(ETHCrowdfundOptions memory opts) internal {
        // Set the minimum and maximum contribution amounts.
        if (opts.minContribution > opts.maxContribution) {
            revert MinGreaterThanMaxError(opts.minContribution, opts.maxContribution);
        }
        minContribution = opts.minContribution;
        maxContribution = opts.maxContribution;
        // Set the min total contributions.
        if (opts.minTotalContributions > opts.maxTotalContributions) {
            revert MinGreaterThanMaxError(opts.minTotalContributions, opts.maxTotalContributions);
        }
        minTotalContributions = opts.minTotalContributions;
        // Set the max total contributions.
        if (opts.maxTotalContributions == 0) {
            // Prevent this because when `maxTotalContributions` is 0 the
            // crowdfund is invalid in `getCrowdfundLifecycle()` meaning it has
            // never been initialized.
            revert MaxTotalContributionsCannotBeZeroError(opts.maxTotalContributions);
        }
        maxTotalContributions = opts.maxTotalContributions;
        // Set the party crowdfund is for.
        party = opts.party;
        // Set the crowdfund start and end timestamps.
        expiry = (block.timestamp + opts.duration).safeCastUint256ToUint40();
        // Set the exchange rate.
        if (opts.exchangeRate == 0) revert InvalidExchangeRateError(opts.exchangeRate);
        exchangeRate = opts.exchangeRate;
        // Set the funding split and its recipient.
        fundingSplitBps = opts.fundingSplitBps;
        fundingSplitRecipient = opts.fundingSplitRecipient;
        if (opts.fundingSplitBps > 0 && opts.fundingSplitRecipient == address(0)) {
            revert InvalidFundingSplitRecipient();
        }
        // Set whether to disable contributing for existing card.
        disableContributingForExistingCard = opts.disableContributingForExistingCard;
    }

    /// @notice Get the current lifecycle of the crowdfund.
    function getCrowdfundLifecycle() public view returns (CrowdfundLifecycle lifecycle) {
        uint96 maxTotalContributions_ = maxTotalContributions;
        if (maxTotalContributions_ == 0) {
            return CrowdfundLifecycle.Invalid;
        }

        uint256 expiry_ = expiry;
        if (expiry_ == 0) {
            return CrowdfundLifecycle.Finalized;
        }

        if (block.timestamp >= expiry_) {
            if (totalContributions >= minTotalContributions) {
                return CrowdfundLifecycle.Won;
            } else {
                return CrowdfundLifecycle.Lost;
            }
        }

        return CrowdfundLifecycle.Active;
    }

    function _processContribution(
        address payable contributor,
        address delegate,
        uint96 contribution
    ) internal returns (uint96 votingPower) {
        address oldDelegate = delegationsByContributor[contributor];
        if (msg.sender == contributor || oldDelegate == address(0)) {
            // Update delegate.
            delegationsByContributor[contributor] = delegate;
        } else {
            // Prevent changing another's delegate if already delegated.
            delegate = oldDelegate;
        }

        emit Contributed(msg.sender, contributor, contribution, delegate);

        // OK to contribute with zero just to update delegate.
        if (contribution == 0) return 0;

        // Only allow contributions while the crowdfund is active.
        CrowdfundLifecycle lc = getCrowdfundLifecycle();
        if (lc != CrowdfundLifecycle.Active) {
            revert WrongLifecycleError(lc);
        }

        // Check that the contribution amount is at or above the minimum.
        uint96 minContribution_ = minContribution;
        if (contribution < minContribution_) {
            revert BelowMinimumContributionsError(contribution, minContribution_);
        }

        // Check that the contribution amount is at or below the maximum.
        uint96 maxContribution_ = maxContribution;
        if (contribution > maxContribution_) {
            revert AboveMaximumContributionsError(contribution, maxContribution_);
        }

        uint96 newTotalContributions = totalContributions + contribution;
        uint96 maxTotalContributions_ = maxTotalContributions;
        if (newTotalContributions > maxTotalContributions_) {
            revert ExceedsRemainingContributionsError(
                contribution,
                maxTotalContributions_ - totalContributions
            );
        } else {
            totalContributions = newTotalContributions;

            if (
                maxTotalContributions_ == newTotalContributions ||
                minContribution_ > maxTotalContributions_ - newTotalContributions
            ) {
                _finalize(newTotalContributions);
            }
        }

        // Calculate voting power.
        votingPower = convertContributionToVotingPower(contribution);

        if (votingPower == 0) revert ZeroVotingPowerError();
    }

    /// @notice Calculate the voting power amount that would be received from
    ///         the given contribution.
    /// @param contribution The contribution amount.
    /// @return votingPower The voting power amount that would be received from
    ///                     the contribution.
    function convertContributionToVotingPower(
        uint96 contribution
    ) public view returns (uint96 votingPower) {
        contribution = _removeFundingSplitFromContribution(contribution);
        votingPower = _calculateContributionToVotingPower(contribution);
    }

    /// @notice Calculate the contribution amount from the given voting power.
    /// @param votingPower The voting power to convert to a contribution amount.
    /// @return contribution The contribution amount.
    function convertVotingPowerToContribution(
        uint96 votingPower
    ) public view returns (uint96 contribution) {
        contribution = _calculateVotingPowerToContribution(votingPower);
        contribution = _addFundingSplitToContribution(contribution);
    }

    function _calculateContributionToVotingPower(
        uint96 contribution
    ) private view returns (uint96) {
        return contribution.mulDivDown(exchangeRate, 1e18).safeCastUint256ToUint96();
    }

    function _calculateVotingPowerToContribution(
        uint96 votingPower
    ) internal view returns (uint96) {
        return votingPower.mulDivUp(1e18, exchangeRate).safeCastUint256ToUint96();
    }

    function _addFundingSplitToContribution(uint96 contribution) internal view returns (uint96) {
        address payable fundingSplitRecipient_ = fundingSplitRecipient;
        uint16 fundingSplitBps_ = fundingSplitBps;
        if (fundingSplitRecipient_ != address(0) && fundingSplitBps_ > 0) {
            contribution = (contribution * 1e4) / (1e4 - fundingSplitBps_);
        }
        return contribution;
    }

    function _removeFundingSplitFromContribution(
        uint96 contribution
    ) internal view returns (uint96) {
        address payable fundingSplitRecipient_ = fundingSplitRecipient;
        uint16 fundingSplitBps_ = fundingSplitBps;
        if (fundingSplitRecipient_ != address(0) && fundingSplitBps_ > 0) {
            contribution = (contribution * (1e4 - fundingSplitBps_)) / 1e4;
        }
        return contribution;
    }

    function finalize() external {
        uint96 totalContributions_ = totalContributions;

        // Check that the crowdfund is not already finalized.
        CrowdfundLifecycle lc = getCrowdfundLifecycle();
        if (lc == CrowdfundLifecycle.Active) {
            // Allow host to finalize crowdfund early if it has reached its minimum goal.
            if (!party.isHost(msg.sender)) revert OnlyPartyHostError();

            // Check that the crowdfund has reached its minimum goal.
            uint96 minTotalContributions_ = minTotalContributions;
            if (totalContributions_ < minTotalContributions_) {
                revert NotEnoughContributionsError(totalContributions_, minTotalContributions_);
            }
        } else {
            // Otherwise only allow finalization if the crowdfund has expired
            // and been won. Can be finalized by anyone.
            if (lc != CrowdfundLifecycle.Won) {
                revert WrongLifecycleError(lc);
            }
        }

        // Finalize the crowdfund.
        _finalize(totalContributions_);
    }

    function _finalize(uint96 totalContributions_) internal {
        // Finalize the crowdfund.
        delete expiry;

        // Transfer funding split to recipient if applicable.
        address payable fundingSplitRecipient_ = fundingSplitRecipient;
        uint16 fundingSplitBps_ = fundingSplitBps;
        if (fundingSplitRecipient_ != address(0) && fundingSplitBps_ > 0) {
            totalContributions_ -= (totalContributions_ * fundingSplitBps_) / 1e4;
        }

        // Update the party's total voting power.
        uint96 newVotingPower = _calculateContributionToVotingPower(totalContributions_);
        party.increaseTotalVotingPower(newVotingPower);

        // Transfer ETH to the party.
        payable(address(party)).transferEth(totalContributions_);

        emit Finalized();
    }

    /// @notice Send the funding split to the recipient if applicable.
    function sendFundingSplit() external returns (uint96 splitAmount) {
        // Check that the crowdfund is finalized.
        CrowdfundLifecycle lc = getCrowdfundLifecycle();
        if (lc != CrowdfundLifecycle.Finalized) revert WrongLifecycleError(lc);

        if (fundingSplitPaid) revert FundingSplitAlreadyPaidError();

        address payable fundingSplitRecipient_ = fundingSplitRecipient;
        uint16 fundingSplitBps_ = fundingSplitBps;
        if (fundingSplitRecipient_ == address(0) || fundingSplitBps_ == 0) {
            revert FundingSplitNotConfiguredError();
        }

        fundingSplitPaid = true;

        // Transfer funding split to recipient.
        splitAmount = (totalContributions * fundingSplitBps_) / 1e4;
        payable(fundingSplitRecipient_).transferEth(splitAmount);

        emit FundingSplitSent(fundingSplitRecipient_, splitAmount);
    }

    /// @notice As the DAO, execute an arbitrary function call from this contract.
    /// @dev Emergency actions must not be revoked for this to work.
    /// @param targetAddress The contract to call.
    /// @param targetCallData The data to pass to the contract.
    /// @param amountEth The amount of ETH to send to the contract.
    function emergencyExecute(
        address targetAddress,
        bytes calldata targetCallData,
        uint256 amountEth
    ) external payable {
        // Must be called by the DAO.
        if (_GLOBALS.getAddress(LibGlobals.GLOBAL_DAO_WALLET) != msg.sender) {
            revert OnlyPartyDaoError(msg.sender);
        }
        // Must not be disabled by DAO or host.
        if (emergencyExecuteDisabled) {
            revert OnlyWhenEmergencyActionsAllowedError();
        }
        (bool success, bytes memory res) = targetAddress.call{ value: amountEth }(targetCallData);
        if (!success) {
            res.rawRevert();
        }
        emit EmergencyExecute(targetAddress, targetCallData, amountEth);
    }

    /// @notice Revoke the DAO's ability to call emergencyExecute().
    /// @dev Either the DAO or the party host can call this.
    function disableEmergencyExecute() external {
        // Only the DAO or a host can call this.
        if (
            !party.isHost(msg.sender) &&
            _GLOBALS.getAddress(LibGlobals.GLOBAL_DAO_WALLET) != msg.sender
        ) {
            revert OnlyPartyDaoOrHostError(msg.sender);
        }
        emergencyExecuteDisabled = true;
        emit EmergencyExecuteDisabled();
    }
}<|MERGE_RESOLUTION|>--- conflicted
+++ resolved
@@ -68,13 +68,9 @@
     error MaxTotalContributionsCannotBeZeroError(uint96 maxTotalContributions);
     error BelowMinimumContributionsError(uint96 contributions, uint96 minContributions);
     error AboveMaximumContributionsError(uint96 contributions, uint96 maxContributions);
-<<<<<<< HEAD
     error ExceedsRemainingContributionsError(uint96 amount, uint96 remaining);
     error InvalidExchangeRateError(uint160 exchangeRate);
-=======
-    error InvalidExchangeRateError(uint16 exchangeRateBps);
     error InvalidFundingSplitRecipient();
->>>>>>> 65334de4
     error ContributingForExistingCardDisabledError();
     error ZeroVotingPowerError();
     error FundingSplitAlreadyPaidError();
