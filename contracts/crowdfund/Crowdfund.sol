// SPDX-License-Identifier: Beta Software
// http://ipfs.io/ipfs/QmbGX2MFCaMAsMNMugRFND6DtYygRkwkvrqEyTKhTdBLo5
pragma solidity 0.8.17;

import "../utils/LibAddress.sol";
import "../utils/LibRawResult.sol";
import "../utils/LibSafeCast.sol";
import "../tokens/ERC721Receiver.sol";
import "../party/Party.sol";
import "../globals/IGlobals.sol";
import "../gatekeepers/IGateKeeper.sol";

import "./CrowdfundNFT.sol";

// Base contract for AuctionCrowdfund/BuyCrowdfund.
// Holds post-win/loss logic. E.g., burning contribution NFTs and creating a
// party after winning.
abstract contract Crowdfund is Implementation, ERC721Receiver, CrowdfundNFT {
    using LibRawResult for bytes;
    using LibSafeCast for uint256;
    using LibAddress for address payable;

    enum CrowdfundLifecycle {
        Invalid,
        Active,
        Expired,
        Busy, // Temporary. mid-settlement state
        Lost,
        Won
    }

    // PartyGovernance options that must be known and fixed at crowdfund creation.
    // This is a subset of PartyGovernance.GovernanceOpts.
    struct FixedGovernanceOpts {
        // Address of initial party hosts.
        address[] hosts;
        // How long people can vote on a proposal.
        uint40 voteDuration;
        // How long to wait after a proposal passes before it can be
        // executed.
        uint40 executionDelay;
        // Minimum ratio of accept votes to consider a proposal passed,
        // in bps, where 10,000 == 100%.
        uint16 passThresholdBps;
        // Fee bps for governance distributions.
        uint16 feeBps;
        // Fee recipeint for governance distributions.
        address payable feeRecipient;
    }

    // Options to be passed into `_initialize()` when the crowdfund is created.
    struct CrowdfundOptions {
        string name;
        string symbol;
        address payable splitRecipient;
        uint16 splitBps;
        address initialContributor;
        address initialDelegate;
        IGateKeeper gateKeeper;
        bytes12 gateKeeperId;
        FixedGovernanceOpts governanceOpts;
    }

    // A record of a single contribution made by a user.
    // Stored in `_contributionsByContributor`.
    struct Contribution {
        // The value of `Crowdfund.totalContributions` when this contribution was made.
        uint96 previousTotalContributions;
        // How much was this contribution.
        uint96 amount;
    }

    // A record of the refund and governance NFT owed to a contributor if it
    // could not be received by them from `burn()`.
    struct Claim {
        uint256 refund;
        uint256 governanceTokenId;
    }

    error PartyAlreadyExistsError(Party party);
    error WrongLifecycleError(CrowdfundLifecycle lc);
    error InvalidGovernanceOptionsError(bytes32 actualHash, bytes32 expectedHash);
    error InvalidDelegateError();
    error NoPartyError();
    error OnlyContributorAllowedError();
    error NotAllowedByGateKeeperError(address contributor, IGateKeeper gateKeeper, bytes12 gateKeeperId, bytes gateData);
    error SplitRecipientAlreadyBurnedError();
    error InvalidBpsError(uint16 bps);
<<<<<<< HEAD
    error ExceedsTotalContributionsError(uint96 value, uint96 totalContributions);
=======
    error NothingToClaimError();
>>>>>>> 70203ae2

    event Burned(address contributor, uint256 ethUsed, uint256 ethOwed, uint256 votingPower);
    event Contributed(address contributor, uint256 amount, address delegate, uint256 previousTotalContributions);

    // The `Globals` contract storing global configuration values. This contract
    // is immutable and it’s address will never change.
    IGlobals private immutable _GLOBALS;

    /// @notice The party instance created by `_createParty()`, if any after a
    ///         successful crowdfund.
    Party public party;
    /// @notice The total (recorded) ETH contributed to this crowdfund.
    uint96 public totalContributions;
    /// @notice The gatekeeper contract to use (if non-null) to restrict who can
    ///         contribute to the party.
    IGateKeeper public gateKeeper;
    /// @notice The ID of the gatekeeper strategy to use.
    bytes12 public gateKeeperId;
    /// @notice Who will receive a reserved portion of governance power when
    ///         the governance party is created.
    address payable public splitRecipient;
    /// @notice How much governance power to reserve for `splitRecipient`,
    ///         in bps, where 10,000 = 100%.
    uint16 public splitBps;
    // Whether the share for split recipient has been claimed through `burn()`.
    bool private _splitRecipientHasBurned;
    /// @notice Hash of party governance options passed into `initialize()`.
    ///         Used to check whether the `GovernanceOpts` passed into
    ///         `_createParty()` matches.
    bytes32 public governanceOptsHash;
    /// @notice Who a contributor last delegated to.
    mapping(address => address) public delegationsByContributor;
    // Array of contributions by a contributor.
    // One is created for every nonzero contribution made.
    mapping(address => Contribution[]) private _contributionsByContributor;
    /// @notice Stores the amount of ETH owed back to a contributor and governance NFT
    ///         that should be minted to them if it could not be transferred to
    ///         them with `burn()`.
    mapping(address => Claim) public claims;

    // Set the `Globals` contract.
    constructor(IGlobals globals) CrowdfundNFT(globals) {
        _GLOBALS = globals;
    }

    // Initialize storage for proxy contracts, credit initial contribution (if
    // any), and setup gatekeeper.
    function _initialize(CrowdfundOptions memory opts)
        internal
    {
        CrowdfundNFT._initialize(opts.name, opts.symbol);
        // Check that BPS values do not exceed the max.
        if (opts.governanceOpts.feeBps > 1e4) {
            revert InvalidBpsError(opts.governanceOpts.feeBps);
        }
        if (opts.governanceOpts.passThresholdBps > 1e4) {
            revert InvalidBpsError(opts.governanceOpts.passThresholdBps);
        }
        if (opts.splitBps > 1e4) {
            revert InvalidBpsError(opts.splitBps);
        }
        governanceOptsHash = _hashFixedGovernanceOpts(opts.governanceOpts);
        splitRecipient = opts.splitRecipient;
        splitBps = opts.splitBps;
        // If the deployer passed in some ETH during deployment, credit them
        // for the initial contribution.
        uint96 initialBalance = address(this).balance.safeCastUint256ToUint96();
        if (initialBalance > 0) {
            // If this contract has ETH, either passed in during deployment or
            // pre-existing, credit it to the `initialContributor`.
            _contribute(opts.initialContributor, initialBalance, opts.initialDelegate, 0, "");
        }
        // Set up gatekeeper after initial contribution (initial always gets in).
        gateKeeper = opts.gateKeeper;
        gateKeeperId = opts.gateKeeperId;
    }

    /// @notice Burn the participation NFT for `contributor`, potentially
    ///         minting voting power and/or refunding unused ETH. `contributor`
    ///         may also be the split recipient, regardless of whether they are
    ///         also a contributor or not. This can be called by anyone on a
    ///         contributor's behalf to unlock their voting power in the
    ///         governance stage ensuring delegates receive their voting
    ///         power and governance is not stalled.
    /// @dev If the party has won, someone needs to call `_createParty()` first. After
    ///      which, `burn()` will refund unused ETH and mint governance tokens for the
    ///      given `contributor`.
    ///      If the party has lost, this will only refund unused ETH (all of it) for
    ///      the given `contributor`.
    /// @param contributor The contributor whose NFT to burn for.
    function burn(address payable contributor) external {
        return _burn(contributor, getCrowdfundLifecycle(), party);
    }

    /// @notice `burn()` in batch form.
    /// @param contributors The contributors whose NFT to burn for.
    function batchBurn(address payable[] calldata contributors) external {
        Party party_ = party;
        CrowdfundLifecycle lc = getCrowdfundLifecycle();
        for (uint256 i = 0; i < contributors.length; ++i) {
            _burn(contributors[i], lc, party_);
        }
    }

    /// @notice Claim a governance NFT or refund that is owed back but could not be
    ///         given due to error in `_burn()` (eg. a contract that does not
    ///         implement `onERC721Received()` or cannot receive ETH). Only call
    ///         this if refund and governance NFT minting could not be returned
    ///         with `burn()`.
    /// @param receiver The address to receive the NFT or refund.
    function claim(address payable receiver) external {
        Claim memory claimInfo = claims[msg.sender];
        delete claims[msg.sender];

        if (claimInfo.refund == 0 && claimInfo.governanceTokenId == 0) {
            revert NothingToClaimError();
        }

        if (claimInfo.refund != 0) {
            receiver.transferEth(claimInfo.refund);
        }

        if (claimInfo.governanceTokenId != 0) {
            party.safeTransferFrom(address(this), receiver, claimInfo.governanceTokenId);
        }
    }

    /// @notice Contribute to this crowdfund and/or update your delegation for the
    ///         governance phase should the crowdfund succeed.
    ///         For restricted crowdfunds, `gateData` can be provided to prove
    ///         membership to the gatekeeper.
    /// @param delegate The address to delegate to for the governance phase.
    /// @param gateData Data to pass to the gatekeeper to prove eligibility.
    function contribute(address delegate, bytes memory gateData)
        public
        payable
        onlyDelegateCall
    {
        _contribute(
            msg.sender,
            msg.value.safeCastUint256ToUint96(),
            delegate,
            // We cannot use `address(this).balance - msg.value` as the previous
            // total contributions in case someone forces (suicides) ETH into this
            // contract. This wouldn't be such a big deal for open crowdfunds
            // but private ones (protected by a gatekeeper) could be griefed
            // because it would ultimately result in governance power that
            // is unattributed/unclaimable, meaning that party will never be
            // able to reach 100% consensus.
            totalContributions,
            gateData
        );
    }

    /// @inheritdoc EIP165
    function supportsInterface(bytes4 interfaceId)
        public
        override(ERC721Receiver, CrowdfundNFT)
        pure
        returns (bool)
    {
        return ERC721Receiver.supportsInterface(interfaceId) ||
            CrowdfundNFT.supportsInterface(interfaceId);
    }

    /// @notice Retrieve info about a participant's contributions.
    /// @dev This will only be called off-chain so doesn't have to be optimal.
    /// @param contributor The contributor to retrieve contributions for.
    /// @return ethContributed The total ETH contributed by `contributor`.
    /// @return ethUsed The total ETH used by `contributor` to acquire the NFT.
    /// @return ethOwed The total ETH refunded back to `contributor`.
    /// @return votingPower The total voting power minted to `contributor`.
    function getContributorInfo(address contributor)
        external
        view
        returns (
            uint256 ethContributed,
            uint256 ethUsed,
            uint256 ethOwed,
            uint256 votingPower
        )
    {
        CrowdfundLifecycle lc = getCrowdfundLifecycle();
        Contribution[] storage contributions = _contributionsByContributor[contributor];
        uint256 numContributions = contributions.length;
        for (uint256 i = 0; i < numContributions; ++i) {
            ethContributed += contributions[i].amount;
        }
        if (lc == CrowdfundLifecycle.Won || lc == CrowdfundLifecycle.Lost) {
            (ethUsed, ethOwed, votingPower) = _getFinalContribution(contributor);
        }
    }

    /// @notice Get the current lifecycle of the crowdfund.
    function getCrowdfundLifecycle() public virtual view returns (CrowdfundLifecycle);

    // Get the final sale price of the bought assets. This will also be the total
    // voting power of the governance party.
    function _getFinalPrice() internal virtual view returns (uint256);

    // Can be called after a party has won.
    // Deploys and initializes a a `Party` instance via the `PartyFactory`
    // and transfers the bought NFT to it.
    // After calling this, anyone can burn CF tokens on a contributor's behalf
    // with the `burn()` function.
    function _createParty(
        IPartyFactory partyFactory,
        FixedGovernanceOpts memory governanceOpts,
        IERC721[] memory preciousTokens,
        uint256[] memory preciousTokenIds
    )
        internal
        returns (Party party_)
    {
        if (party != Party(payable(0))) {
            revert PartyAlreadyExistsError(party);
        }
        {
            bytes32 governanceOptsHash_ = _hashFixedGovernanceOpts(governanceOpts);
            if (governanceOptsHash_ != governanceOptsHash) {
                revert InvalidGovernanceOptionsError(governanceOptsHash_, governanceOptsHash);
            }
        }
        party = party_ = partyFactory
            .createParty(
                address(this),
                Party.PartyOptions({
                    name: name,
                    symbol: symbol,
                    governance: PartyGovernance.GovernanceOpts({
                        hosts: governanceOpts.hosts,
                        voteDuration: governanceOpts.voteDuration,
                        executionDelay: governanceOpts.executionDelay,
                        passThresholdBps: governanceOpts.passThresholdBps,
                        totalVotingPower: _getFinalPrice().safeCastUint256ToUint96(),
                        feeBps: governanceOpts.feeBps,
                        feeRecipient: governanceOpts.feeRecipient
                    })
                }),
                preciousTokens,
                preciousTokenIds
            );
        // Transfer the acquired NFTs to the new party.
        for (uint256 i = 0; i < preciousTokens.length; ++i) {
            preciousTokens[i].transferFrom(address(this), address(party_), preciousTokenIds[i]);
        }
    }

    // Overloaded single token wrapper for _createParty()
    function _createParty(
        IPartyFactory partyFactory,
        FixedGovernanceOpts memory governanceOpts,
        IERC721 preciousToken,
        uint256 preciousTokenId
    )
        internal
        returns (Party party_)
    {
        IERC721[] memory tokens = new IERC721[](1);
        tokens[0] = preciousToken;
        uint256[] memory tokenIds = new uint256[](1);
        tokenIds[0] = preciousTokenId;
        return _createParty(partyFactory, governanceOpts, tokens, tokenIds);
    }

    function _hashFixedGovernanceOpts(FixedGovernanceOpts memory opts)
        internal
        pure
        returns (bytes32 h)
    {
        // Hash in place.
        assembly {
            // Replace the address[] hosts field with its hash temporarily.
            let oldHostsFieldValue := mload(opts)
            mstore(opts, keccak256(add(mload(opts), 0x20), mul(mload(mload(opts)), 32)))
            // Hash the entire struct.
            h := keccak256(opts, 0xC0)
            // Restore old hosts field value.
            mstore(opts, oldHostsFieldValue)
        }
    }

    function _getFinalContribution(address contributor)
        internal
        view
        returns (uint256 ethUsed, uint256 ethOwed, uint256 votingPower)
    {
        uint256 totalEthUsed = _getFinalPrice();
        {
            Contribution[] storage contributions = _contributionsByContributor[contributor];
            uint256 numContributions = contributions.length;
            for (uint256 i = 0; i < numContributions; ++i) {
                Contribution memory c = contributions[i];
                if (c.previousTotalContributions >= totalEthUsed) {
                    // This entire contribution was not used.
                    ethOwed += c.amount;
                } else if (c.previousTotalContributions + c.amount <= totalEthUsed) {
                    // This entire contribution was used.
                    ethUsed += c.amount;
                } else {
                    // This contribution was partially used.
                    uint256 partialEthUsed = totalEthUsed - c.previousTotalContributions;
                    ethUsed += partialEthUsed;
                    ethOwed = c.amount - partialEthUsed;
                }
            }
        }
        // one SLOAD with optimizer on
        address splitRecipient_ = splitRecipient;
        uint256 splitBps_ = splitBps;
        if (splitRecipient_ == address(0)) {
            splitBps_ = 0;
        }
        votingPower = ((1e4 - splitBps_) * ethUsed) / 1e4;
        if (splitRecipient_ == contributor) {
            // Split recipient is also the contributor so just add the split
            // voting power.
            votingPower += (splitBps_ * totalEthUsed + (1e4 - 1)) / 1e4; // round up
        }
    }

    function _contribute(
        address contributor,
        uint96 amount,
        address delegate,
        uint96 previousTotalContributions,
        bytes memory gateData
    )
        internal
    {
        // Require a non-null delegate.
        if (delegate == address(0)) {
            revert InvalidDelegateError();
        }
        // Must not be blocked by gatekeeper.
        if (gateKeeper != IGateKeeper(address(0))) {
            if (!gateKeeper.isAllowed(contributor, gateKeeperId, gateData)) {
                revert NotAllowedByGateKeeperError(
                    contributor,
                    gateKeeper,
                    gateKeeperId,
                    gateData
                );
            }
        }

        // Update delegate.
        // OK if this happens out of cycle.
        delegationsByContributor[contributor] = delegate;
        emit Contributed(contributor, amount, delegate, previousTotalContributions);

        // OK to contribute with zero just to update delegate.
        if (amount != 0) {
            // Increase total contributions.
            totalContributions += amount;

            // Only allow contributions while the crowdfund is active.
            {
                CrowdfundLifecycle lc = getCrowdfundLifecycle();
                if (lc != CrowdfundLifecycle.Active) {
                    revert WrongLifecycleError(lc);
                }
            }
            // Create contributions entry for this contributor.
            Contribution[] storage contributions = _contributionsByContributor[contributor];
            uint256 numContributions = contributions.length;
            if (numContributions >= 1) {
                Contribution memory lastContribution = contributions[numContributions - 1];
                if (lastContribution.previousTotalContributions == previousTotalContributions) {
                    // No one else has contributed since so just reuse the last entry.
                    lastContribution.amount += amount;
                    contributions[numContributions - 1] = lastContribution;
                    return;
                }
            }
            // Add a new contribution entry.
            contributions.push(Contribution({
                previousTotalContributions: previousTotalContributions,
                amount: amount
            }));
            // Mint a participation NFT if this is their first contribution.
            if (numContributions == 0) {
                _mint(contributor);
            }
        }
    }

    function _burn(address payable contributor, CrowdfundLifecycle lc, Party party_) private {
        // If the CF has won, a party must have been created prior.
        if (lc == CrowdfundLifecycle.Won) {
            if (party_ == Party(payable(0))) {
                revert NoPartyError();
            }
        } else if (lc != CrowdfundLifecycle.Lost) {
            // Otherwise it must have lost.
            revert WrongLifecycleError(lc);
        }
        // Split recipient can burn even if they don't have a token.
        if (contributor == splitRecipient) {
            if (_splitRecipientHasBurned) {
                revert SplitRecipientAlreadyBurnedError();
            }
            _splitRecipientHasBurned = true;
        }
        // Revert if already burned or does not exist.
        if (splitRecipient != contributor || _doesTokenExistFor(contributor)) {
            CrowdfundNFT._burn(contributor);
        }
        // Compute the contributions used and owed to the contributor, along
        // with the voting power they'll have in the governance stage.
        (uint256 ethUsed, uint256 ethOwed, uint256 votingPower) =
            _getFinalContribution(contributor);
        if (votingPower > 0) {
            // Get the address to delegate voting power to. If null, delegate to self.
            address delegate = delegationsByContributor[contributor];
            if (delegate == address(0)) {
                // Delegate can be unset for the split recipient if they never
                // contribute. Self-delegate if this occurs.
                delegate = contributor;
            }
            // Mint governance NFT for the contributor.
            try party_.mint(contributor, votingPower, delegate) returns (uint256) {
                // OK
            } catch {
                // Mint to the crowdfund itself to escrow for contributor to
                // come claim later on.
                uint256 tokenId = party_.mint(address(this), votingPower, delegate);
                claims[contributor].governanceTokenId = tokenId;
            }
        }
        // Refund any ETH owed back to the contributor.
        (bool s, ) = contributor.call{value: ethOwed}("");
        if (!s) {
            // If the transfer fails, the contributor can still come claim it
            // from the crowdfund.
            claims[contributor].refund = ethOwed;
        }
        emit Burned(contributor, ethUsed, ethOwed, votingPower);
    }

    function _getPartyFactory() internal view returns (IPartyFactory) {
        return IPartyFactory(_GLOBALS.getAddress(LibGlobals.GLOBAL_PARTY_FACTORY));
    }
}<|MERGE_RESOLUTION|>--- conflicted
+++ resolved
@@ -86,11 +86,8 @@
     error NotAllowedByGateKeeperError(address contributor, IGateKeeper gateKeeper, bytes12 gateKeeperId, bytes gateData);
     error SplitRecipientAlreadyBurnedError();
     error InvalidBpsError(uint16 bps);
-<<<<<<< HEAD
     error ExceedsTotalContributionsError(uint96 value, uint96 totalContributions);
-=======
     error NothingToClaimError();
->>>>>>> 70203ae2
 
     event Burned(address contributor, uint256 ethUsed, uint256 ethOwed, uint256 votingPower);
     event Contributed(address contributor, uint256 amount, address delegate, uint256 previousTotalContributions);
