--- conflicted
+++ resolved
@@ -526,25 +526,6 @@
         }
     }
 
-<<<<<<< HEAD
-    function _hashFixedGovernanceOpts(
-        FixedGovernanceOpts memory opts
-    ) internal pure returns (bytes32 h) {
-        // Hash in place.
-        assembly {
-            // Replace the address[] hosts field with its hash temporarily.
-            let oldHostsFieldValue := mload(opts)
-            mstore(
-                opts,
-                keccak256(add(oldHostsFieldValue, 0x20), mul(mload(oldHostsFieldValue), 32))
-            )
-            // Hash the entire struct.
-            h := keccak256(opts, 0xC0)
-            // Restore old hosts field value.
-            mstore(opts, oldHostsFieldValue)
-        }
-    }
-
     function _hashPreciousList(
         IERC721[] memory preciousTokens,
         uint256[] memory preciousTokenIds
@@ -555,8 +536,6 @@
         preciousListHash = LibPreciousList.hashPreciousList(preciousTokens, preciousTokenIds);
     }
 
-=======
->>>>>>> 7095c3c0
     function _getFinalContribution(
         address contributor
     ) internal view returns (uint256 ethUsed, uint256 ethOwed, uint256 votingPower) {
