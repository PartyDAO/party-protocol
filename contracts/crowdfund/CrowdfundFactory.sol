--- conflicted
+++ resolved
@@ -9,11 +9,8 @@
 import "./AuctionCrowdfund.sol";
 import "./BuyCrowdfund.sol";
 import "./CollectionBuyCrowdfund.sol";
-<<<<<<< HEAD
 import "./RollingAuctionCrowdfund.sol";
-=======
 import "./CollectionBatchBuyCrowdfund.sol";
->>>>>>> af76c2bc
 
 /// @notice Factory used to deploys new proxified `Crowdfund` instances.
 contract CrowdfundFactory {
@@ -28,15 +25,13 @@
         CollectionBuyCrowdfund crowdfund,
         CollectionBuyCrowdfund.CollectionBuyCrowdfundOptions opts
     );
-<<<<<<< HEAD
     event RollingAuctionCrowdfundCreated(
         RollingAuctionCrowdfund crowdfund,
         RollingAuctionCrowdfund.RollingAuctionCrowdfundOptions opts
-=======
+    );
     event CollectionBatchBuyCrowdfundCreated(
         CollectionBatchBuyCrowdfund crowdfund,
         CollectionBatchBuyCrowdfund.CollectionBatchBuyCrowdfundOptions opts
->>>>>>> af76c2bc
     );
 
     // The `Globals` contract storing global configuration values. This contract
