--- conflicted
+++ resolved
@@ -18,15 +18,10 @@
         "build:ts": "tsc -b",
         "test:ts": "yarn build:ts && yarn test:ts:run",
         "test:ts:run": "mocha -t 0 -b 'js/**/*.t.js'",
-<<<<<<< HEAD
         "deploy-dry:rinkeby": "yarn build:ts && forge script ./deploy/rinkeby.sol -vvv --fork-url https://eth-rinkeby.g.alchemy.com/v2/${ALCHEMY_API_KEY} --optimize --optimizer-runs 200 --ffi",
         "deploy-dry:goerli": "yarn build:ts && forge script ./deploy/goerli.sol -vvv --fork-url https://eth-goerli.g.alchemy.com/v2/${ALCHEMY_API_KEY} --optimize --optimizer-runs 200 --ffi",
-        "deploy:rinkeby": "yarn build:ts && forge script ./deploy/rinkeby.sol -vvv --rpc-url https://eth-rinkeby.g.alchemy.com/v2/${ALCHEMY_API_KEY} --private-key ${PRIVATE_KEY} --broadcast --optimize --optimizer-runs 200 --ffi",
-        "deploy:goerli": "yarn build:ts && forge script ./deploy/goerli.sol -vvv --rpc-url https://eth-goerli.g.alchemy.com/v2/${ALCHEMY_API_KEY} --private-key ${PRIVATE_KEY} --broadcast --optimize --optimizer-runs 200 --ffi",
-=======
         "deploy:rinkeby": "yarn build:ts && forge script ./deploy/rinkeby.sol -vvv --rpc-url https://eth-rinkeby.g.alchemy.com/v2/${ALCHEMY_API_KEY} --private-key ${PRIVATE_KEY} --broadcast --verify --etherscan-api-key ${ETHERSCAN_API_KEY} --optimize --optimizer-runs 200 --ffi",
         "deploy:goerli": "yarn build:ts && forge script ./deploy/goerli.sol -vvv --rpc-url https://eth-goerli.g.alchemy.com/v2/${ALCHEMY_API_KEY} --private-key ${PRIVATE_KEY} --broadcast --verify --etherscan-api-key ${ETHERSCAN_API_KEY} --optimize --optimizer-runs 200 --ffi",
->>>>>>> 30e436ea
         "decode-revert": "node js/utils/decode-revert.js",
         "layout": "node js/utils/gen-storage-layout.js"
     },
