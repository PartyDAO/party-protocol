--- conflicted
+++ resolved
@@ -32,11 +32,8 @@
   "SellPartyCardsAuthority",
   "OffChainSignatureValidator",
   "BondingCurveAuthority",
-<<<<<<< HEAD
   "PushDistributor",
-=======
   "EZPartyBuilder",
->>>>>>> 136ed9bb
 ];
 
 // AFileName -> a_file_name
