--- conflicted
+++ resolved
@@ -359,18 +359,6 @@
         } else {
             nounsMarketWrapper = NounsMarketWrapper(deployConstants.deployedNounsMarketWrapper);
         }
-<<<<<<< HEAD
-=======
-        if (address(deployConstants.deployedZoraMarketWrapper) == address(0)) {
-            console.log("  Deploying - ZoraMarketWrapper");
-            _trackDeployerGasBefore();
-            zoraMarketWrapper = new ZoraMarketWrapper(deployConstants.zoraReserveAuctionCoreEth); // TODO: This needs to be updated or removed
-            _trackDeployerGasAfter();
-            console.log("  Deployed - ZoraMarketWrapper", address(zoraMarketWrapper));
-        } else {
-            zoraMarketWrapper = ZoraMarketWrapper(deployConstants.deployedZoraMarketWrapper);
-        }
->>>>>>> 2b962d52
 
         console.log("");
         console.log("  Deploying - TokenGateKeeper");
