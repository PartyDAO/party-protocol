// SPDX-License-Identifier: Apache-2.0
pragma solidity ^0.8;

import "forge-std/Script.sol";

import "../contracts/crowdfund/AuctionCrowdfund.sol";
import "../contracts/crowdfund/BuyCrowdfund.sol";
import "../contracts/crowdfund/CollectionBuyCrowdfund.sol";
import "../contracts/crowdfund/CollectionBatchBuyCrowdfund.sol";
import "../contracts/crowdfund/CrowdfundFactory.sol";
import "../contracts/distribution/TokenDistributor.sol";
import "../contracts/gatekeepers/AllowListGateKeeper.sol";
import "../contracts/gatekeepers/TokenGateKeeper.sol";
import "../contracts/gatekeepers/IGateKeeper.sol";
import "../contracts/globals/Globals.sol";
import "../contracts/globals/LibGlobals.sol";
import "../contracts/party/Party.sol";
import "../contracts/party/PartyFactory.sol";
import "../contracts/renderers/CrowdfundNFTRenderer.sol";
import "../contracts/renderers/PartyNFTRenderer.sol";
import "../contracts/renderers/fonts/PixeldroidConsoleFont.sol";
import "../contracts/proposals/ProposalExecutionEngine.sol";
import "../contracts/utils/PartyHelpers.sol";
import "../contracts/market-wrapper/FoundationMarketWrapper.sol";
import "../contracts/market-wrapper/NounsMarketWrapper.sol";
import "../contracts/market-wrapper/ZoraMarketWrapper.sol";
import "./LibDeployConstants.sol";

abstract contract Deploy {
    enum DeployerRole {
        Default,
        PartyFactory,
        CrowdfundFactory,
        TokenDistributor
    }

    struct AddressMapping {
        string key;
        address value;
    }

    mapping(address => uint256) private _deployerGasBefore;
    mapping(address => uint256) private _deployerGasUsage;

    // temporary variables to store deployed contract addresses
    Globals public globals;
    IZoraAuctionHouse public zoraAuctionHouse;
<<<<<<< HEAD
    AuctionCrowdfund public auctionCrowdfundImpl;
    RollingAuctionCrowdfund public rollingAuctionCrowdfundImpl;
    BuyCrowdfund public buyCrowdfundImpl;
    CollectionBuyCrowdfund public collectionBuyCrowdfundImpl;
    CollectionBatchBuyCrowdfund public collectionBatchBuyCrowdfundImpl;
=======
    AuctionCrowdfund public auctionCrowdfund;
    BuyCrowdfund public buyCrowdfund;
    CollectionBuyCrowdfund public collectionBuyCrowdfund;
>>>>>>> 9b88a234
    CrowdfundFactory public crowdfundFactory;
    Party public party;
    PartyFactory public partyFactory;
    IOpenseaExchange public seaport;
    ProposalExecutionEngine public proposalExecutionEngine;
    TokenDistributor public tokenDistributor;
    RendererStorage public rendererStorage;
    CrowdfundNFTRenderer public crowdfundNFTRenderer;
    PartyNFTRenderer public partyNFTRenderer;
    PartyHelpers public partyHelpers;
    IGateKeeper public allowListGateKeeper;
    IGateKeeper public tokenGateKeeper;
    FoundationMarketWrapper public foundationMarketWrapper;
    NounsMarketWrapper public nounsMarketWrapper;
    ZoraMarketWrapper public zoraMarketWrapper;
    PixeldroidConsoleFont public pixeldroidConsoleFont;

    function deploy(LibDeployConstants.DeployConstants memory deployConstants) public virtual {
        _switchDeployer(DeployerRole.Default);

        seaport = IOpenseaExchange(deployConstants.seaportExchangeAddress);

        // DEPLOY_GLOBALS
        console.log("");
        console.log("### Globals");
        console.log("  Deploying - Globals");
        globals = new Globals(this.getDeployer());
        console.log("  Deployed - Globals", address(globals));

        // DEPLOY_TOKEN_DISTRIBUTOR
        console.log("");
        console.log("### TokenDistributor");
        console.log("  Deploying - TokenDistributor");
        _switchDeployer(DeployerRole.TokenDistributor);
        _trackDeployerGasBefore();
        tokenDistributor = new TokenDistributor(
            globals,
            uint40(block.timestamp) + deployConstants.distributorEmergencyActionAllowedDuration
        );
        _trackDeployerGasAfter();
        console.log("  Deployed - TokenDistributor", address(tokenDistributor));
        _switchDeployer(DeployerRole.Default);

        // DEPLOY_PROPOSAL_EXECUTION_ENGINE
        console.log("");
        console.log("### ProposalExecutionEngine");
        console.log("  Deploying - ProposalExecutionEngine");
        zoraAuctionHouse = IZoraAuctionHouse(deployConstants.zoraAuctionHouse);
        IOpenseaConduitController conduitController = IOpenseaConduitController(
            deployConstants.osConduitController
        );
        IFractionalV1VaultFactory fractionalVaultFactory = IFractionalV1VaultFactory(
            deployConstants.fractionalVaultFactory
        );
        _trackDeployerGasBefore();
        proposalExecutionEngine = new ProposalExecutionEngine(
            globals,
            seaport,
            conduitController,
            zoraAuctionHouse,
            fractionalVaultFactory
        );
        _trackDeployerGasAfter();
        console.log("  Deployed - ProposalExecutionEngine", address(proposalExecutionEngine));

        // DEPLOY_PARTY_IMPLEMENTATION
        console.log("");
        console.log("### Party implementation");
        console.log("  Deploying - Party implementation");
        _trackDeployerGasBefore();
        party = new Party(globals);
        _trackDeployerGasAfter();
        console.log("  Deployed - Party implementation", address(party));

        // DEPLOY_PARTY_FACTORY
        console.log("");
        console.log("### PartyFactory");
        console.log("  Deploying - PartyFactory");
        _switchDeployer(DeployerRole.PartyFactory);
        _trackDeployerGasBefore();
        partyFactory = new PartyFactory(globals);
        _trackDeployerGasAfter();
        console.log("  Deployed - PartyFactory", address(partyFactory));
        _switchDeployer(DeployerRole.Default);

        // DEPLOY_AUCTION_CF_IMPLEMENTATION
        console.log("");
        console.log("### AuctionCrowdfund crowdfund implementation");
        console.log("  Deploying - AuctionCrowdfund crowdfund implementation");
        _trackDeployerGasBefore();
        auctionCrowdfund = new AuctionCrowdfund(globals);
        _trackDeployerGasAfter();
        console.log(
            "  Deployed - AuctionCrowdfund crowdfund implementation",
            address(auctionCrowdfund)
        );

        // DEPLOY_BUY_CF_IMPLEMENTATION
        console.log("");
        console.log("### BuyCrowdfund crowdfund implementation");
        console.log("  Deploying - BuyCrowdfund crowdfund implementation");
        _trackDeployerGasBefore();
        buyCrowdfund = new BuyCrowdfund(globals);
        _trackDeployerGasAfter();
        console.log("  Deployed - BuyCrowdfund crowdfund implementation", address(buyCrowdfund));

        // DEPLOY_COLLECTION_BUY_CF_IMPLEMENTATION
        console.log("");
        console.log("### CollectionBuyCrowdfund crowdfund implementation");
        console.log("  Deploying - CollectionBuyCrowdfund crowdfund implementation");
        _trackDeployerGasBefore();
        collectionBuyCrowdfund = new CollectionBuyCrowdfund(globals);
        _trackDeployerGasAfter();
        console.log(
            "  Deployed - CollectionBuyCrowdfund crowdfund implementation",
            address(collectionBuyCrowdfund)
        );

        console.log("");
        console.log("  Globals - setting CollectionBuyCrowdfund crowdfund implementation address");
        globals.setAddress(
            LibGlobals.GLOBAL_COLLECTION_BUY_CF_IMPL,
            address(collectionBuyCrowdfundImpl)
        );
        console.log(
            "  Globals - successfully set CollectionBuyCrowdfund crowdfund implementation address",
            address(collectionBuyCrowdfundImpl)
        );

        // DEPLOY_COLLECTION_BATCH_BUY_CF_IMPLEMENTATION
        console.log("");
        console.log("### CollectionBatchBuyCrowdfund crowdfund implementation");
        console.log("  Deploying - CollectionBatchBuyCrowdfund crowdfund implementation");
        _trackDeployerGasBefore();
        collectionBatchBuyCrowdfundImpl = new CollectionBatchBuyCrowdfund(globals);
        _trackDeployerGasAfter();
        console.log(
            "  Deployed - CollectionBatchBuyCrowdfund crowdfund implementation",
            address(collectionBatchBuyCrowdfundImpl)
        );

        console.log("");
        console.log(
            "  Globals - setting CollectionBatchBuyCrowdfund crowdfund implementation address"
        );
        globals.setAddress(
            LibGlobals.GLOBAL_COLLECTION_BATCH_BUY_CF_IMPL,
            address(collectionBatchBuyCrowdfundImpl)
        );
        console.log(
            "  Globals - successfully set CollectionBatchBuyCrowdfund crowdfund implementation address",
            address(collectionBatchBuyCrowdfundImpl)
        );

        // DEPLOY_ROLLING_AUCTION_CF_IMPLEMENTATION
        console.log("");
        console.log("### RollingAuctionCrowdfund crowdfund implementation");
        console.log("  Deploying - RollingAuctionCrowdfund crowdfund implementation");
        rollingAuctionCrowdfundImpl = new RollingAuctionCrowdfund(globals);
        console.log(
            "  Deployed - RollingAuctionCrowdfund crowdfund implementation",
            address(rollingAuctionCrowdfundImpl)
        );

        console.log("");
        console.log("  Globals - setting RollingAuctionCrowdfund crowdfund implementation address");
        globals.setAddress(
            LibGlobals.GLOBAL_ROLLING_AUCTION_CF_IMPL,
            address(rollingAuctionCrowdfundImpl)
        );
        console.log(
            "  Globals - successfully set RollingAuctionCrowdfund crowdfund implementation address",
            address(rollingAuctionCrowdfundImpl)
        );

        // DEPLOY_PARTY_CROWDFUND_FACTORY
        console.log("");
        console.log("### CrowdfundFactory");
        console.log("  Deploying - CrowdfundFactory");
        _switchDeployer(DeployerRole.CrowdfundFactory);
        _trackDeployerGasBefore();
        crowdfundFactory = new CrowdfundFactory(globals);
        _trackDeployerGasAfter();
        console.log("  Deployed - CrowdfundFactory", address(crowdfundFactory));
        _switchDeployer(DeployerRole.Default);

        // DEPLOY_RENDERER_STORAGE
        console.log("");
        console.log("### RendererStorage");
        console.log("  Deploying - RendererStorage");
        _trackDeployerGasBefore();
        rendererStorage = new RendererStorage(this.getDeployer());
        _trackDeployerGasAfter();
        console.log("  Deployed - RendererStorage", address(rendererStorage));

        // CREATE_CUSTOMIZATION_OPTIONS
        {
            console.log("### Creating customization presets");
            uint256 versionId = 1;
            uint256 numOfColors = uint8(type(RendererBase.Color).max) + 1;
            bytes[] memory multicallData = new bytes[](numOfColors * 2);
            // Create customization options for all colors w/ both modes (light and dark).
            for (uint256 i; i < numOfColors; ++i) {
                multicallData[i * 2] = abi.encodeCall(
                    rendererStorage.createCustomizationPreset,
                    (
                        // Preset ID 0 is reserved. It is used to indicates to party instances
                        // to use the same customization preset as the crowdfund.
                        i + 1,
                        abi.encode(versionId, false, RendererBase.Color(i))
                    )
                );
                multicallData[i * 2 + 1] = abi.encodeCall(
                    rendererStorage.createCustomizationPreset,
                    (i + 1 + numOfColors, abi.encode(versionId, true, RendererBase.Color(i)))
                );
            }
            _trackDeployerGasBefore();
            rendererStorage.multicall(multicallData);
            _trackDeployerGasAfter();
        }

        // DEPLOY_FONT
        console.log("");
        console.log("### PixeldroidConsoleFont");
        console.log("  Deploying - PixeldroidConsoleFont");
        _trackDeployerGasBefore();
        pixeldroidConsoleFont = new PixeldroidConsoleFont();
        _trackDeployerGasAfter();
        console.log("  Deployed - PixeldroidConsoleFont", address(pixeldroidConsoleFont));

        // DEPLOY_CROWDFUND_NFT_RENDERER
        console.log("");
        console.log("### CrowdfundNFTRenderer");
        console.log("  Deploying - CrowdfundNFTRenderer");
        _trackDeployerGasBefore();
        crowdfundNFTRenderer = new CrowdfundNFTRenderer(
            globals,
            rendererStorage,
            IFont(address(pixeldroidConsoleFont))
        );
        _trackDeployerGasAfter();
        console.log("  Deployed - CrowdfundNFTRenderer", address(crowdfundNFTRenderer));

        // DEPLOY_PARTY_NFT_RENDERER
        console.log("");
        console.log("### PartyNFTRenderer");
        console.log("  Deploying - PartyNFTRenderer");
        _trackDeployerGasBefore();
        partyNFTRenderer = new PartyNFTRenderer(
            globals,
            rendererStorage,
            IFont(address(pixeldroidConsoleFont))
        );
        _trackDeployerGasAfter();
        console.log("  Deployed - PartyNFTRenderer", address(partyNFTRenderer));

        // DEPLOY_PARTY_HELPERS
        if (!isTest()) {
            console.log("");
            console.log("### PartyHelpers");
            console.log("  Deploying - PartyHelpers");
            _trackDeployerGasBefore();
            partyHelpers = new PartyHelpers();
            _trackDeployerGasAfter();
            console.log("  Deployed - PartyHelpers", address(partyHelpers));
        }

        // DEPLOY_GATE_KEEPRS
        console.log("");
        console.log("### GateKeepers");
        console.log("  Deploying - AllowListGateKeeper");
        _trackDeployerGasBefore();
        allowListGateKeeper = new AllowListGateKeeper();
        _trackDeployerGasAfter();
        console.log("  Deployed - AllowListGateKeeper", address(allowListGateKeeper));

        // DEPLOY_MARKET_WRAPPERS
        console.log("");
        console.log("### MarketWrappers");
        if (address(deployConstants.deployedFoundationMarketWrapper) == address(0)) {
            console.log("  Deploying - FoundationMarketWrapper");
            _trackDeployerGasBefore();
            foundationMarketWrapper = new FoundationMarketWrapper(deployConstants.foundationMarket);
            _trackDeployerGasAfter();
            console.log("  Deployed - FoundationMarketWrapper", address(foundationMarketWrapper));
        } else {
            foundationMarketWrapper = FoundationMarketWrapper(
                deployConstants.deployedFoundationMarketWrapper
            );
        }
        if (address(deployConstants.deployedNounsMarketWrapper) == address(0)) {
            console.log("  Deploying - NounsMarketWrapper");
            _trackDeployerGasBefore();
            nounsMarketWrapper = new NounsMarketWrapper(deployConstants.nounsAuctionHouse);
            _trackDeployerGasAfter();
            console.log("  Deployed - NounsMarketWrapper", address(nounsMarketWrapper));
        } else {
            nounsMarketWrapper = NounsMarketWrapper(deployConstants.deployedNounsMarketWrapper);
        }
        if (address(deployConstants.deployedZoraMarketWrapper) == address(0)) {
            console.log("  Deploying - ZoraMarketWrapper");
            _trackDeployerGasBefore();
            zoraMarketWrapper = new ZoraMarketWrapper(deployConstants.zoraAuctionHouse);
            _trackDeployerGasAfter();
            console.log("  Deployed - ZoraMarketWrapper", address(zoraMarketWrapper));
        } else {
            zoraMarketWrapper = ZoraMarketWrapper(deployConstants.deployedZoraMarketWrapper);
        }

        console.log("");
        console.log("  Deploying - TokenGateKeeper");
        _trackDeployerGasBefore();
        tokenGateKeeper = new TokenGateKeeper();
        _trackDeployerGasAfter();
        console.log("  Deployed - TokenGateKeeper", address(tokenGateKeeper));

        // Set Global values and transfer ownership
        {
            console.log("### Configure Globals");
            bytes[] memory multicallData = new bytes[](25);
            uint256 n = 0;
            multicallData[n++] = abi.encodeCall(
                globals.setAddress,
                (LibGlobals.GLOBAL_DAO_WALLET, deployConstants.partyDaoMultisig)
            );
            multicallData[n++] = abi.encodeCall(
                globals.setBytes32,
                (LibGlobals.GLOBAL_OPENSEA_CONDUIT_KEY, deployConstants.osConduitKey)
            );
            multicallData[n++] = abi.encodeCall(
                globals.setAddress,
                (LibGlobals.GLOBAL_OPENSEA_ZONE, deployConstants.osZone)
            );
            multicallData[n++] = abi.encodeCall(
                globals.setAddress,
                (LibGlobals.GLOBAL_TOKEN_DISTRIBUTOR, address(tokenDistributor))
            );
            multicallData[n++] = abi.encodeCall(
                globals.setUint256,
                (LibGlobals.GLOBAL_OS_ZORA_AUCTION_DURATION, deployConstants.osZoraAuctionDuration)
            );
            multicallData[n++] = abi.encodeCall(
                globals.setUint256,
                (LibGlobals.GLOBAL_OS_ZORA_AUCTION_TIMEOUT, deployConstants.osZoraAuctionTimeout)
            );
            multicallData[n++] = abi.encodeCall(
                globals.setUint256,
                (LibGlobals.GLOBAL_OS_MIN_ORDER_DURATION, deployConstants.osMinOrderDuration)
            );
            multicallData[n++] = abi.encodeCall(
                globals.setUint256,
                (LibGlobals.GLOBAL_OS_MAX_ORDER_DURATION, deployConstants.osMaxOrderDuration)
            );
            multicallData[n++] = abi.encodeCall(
                globals.setUint256,
                (
                    LibGlobals.GLOBAL_ZORA_MIN_AUCTION_DURATION,
                    deployConstants.zoraMinAuctionDuration
                )
            );
            multicallData[n++] = abi.encodeCall(
                globals.setUint256,
                (
                    LibGlobals.GLOBAL_ZORA_MAX_AUCTION_DURATION,
                    deployConstants.zoraMaxAuctionDuration
                )
            );
            multicallData[n++] = abi.encodeCall(
                globals.setUint256,
                (LibGlobals.GLOBAL_ZORA_MAX_AUCTION_TIMEOUT, deployConstants.zoraMaxAuctionTimeout)
            );
            multicallData[n++] = abi.encodeCall(
                globals.setUint256,
                (LibGlobals.GLOBAL_PROPOSAL_MIN_CANCEL_DURATION, deployConstants.minCancelDelay)
            );
            multicallData[n++] = abi.encodeCall(
                globals.setUint256,
                (LibGlobals.GLOBAL_PROPOSAL_MAX_CANCEL_DURATION, deployConstants.maxCancelDelay)
            );
            multicallData[n++] = abi.encodeCall(
                globals.setAddress,
                (LibGlobals.GLOBAL_PROPOSAL_ENGINE_IMPL, address(proposalExecutionEngine))
            );
            multicallData[n++] = abi.encodeCall(
                globals.setAddress,
                (LibGlobals.GLOBAL_PARTY_IMPL, address(party))
            );
            multicallData[n++] = abi.encodeCall(
                globals.setAddress,
                (LibGlobals.GLOBAL_PARTY_FACTORY, address(partyFactory))
            );
            multicallData[n++] = abi.encodeCall(
                globals.setAddress,
                (LibGlobals.GLOBAL_AUCTION_CF_IMPL, address(auctionCrowdfund))
            );
            multicallData[n++] = abi.encodeCall(
                globals.setAddress,
                (LibGlobals.GLOBAL_BUY_CF_IMPL, address(buyCrowdfund))
            );
            multicallData[n++] = abi.encodeCall(
                globals.setAddress,
                (LibGlobals.GLOBAL_COLLECTION_BUY_CF_IMPL, address(collectionBuyCrowdfund))
            );
            multicallData[n++] = abi.encodeCall(
                globals.setAddress,
                (
                    LibGlobals.GLOBAL_COLLECTION_BATCH_BUY_CF_IMPL,
                    address(collectionBatchBuyCrowdfundImpl)
                )
            );
            multicallData[n++] = abi.encodeCall(
                globals.setAddress,
                (LibGlobals.GLOBAL_ROLLING_AUCTION_CF_IMPL, address(rollingAuctionCrowdfundImpl))
            );
            multicallData[n++] = abi.encodeCall(
                globals.setAddress,
                (LibGlobals.GLOBAL_RENDERER_STORAGE, address(rendererStorage))
            );
            multicallData[n++] = abi.encodeCall(
                globals.setAddress,
                (LibGlobals.GLOBAL_CF_NFT_RENDER_IMPL, address(crowdfundNFTRenderer))
            );
            multicallData[n++] = abi.encodeCall(
                globals.setAddress,
                (LibGlobals.GLOBAL_GOVERNANCE_NFT_RENDER_IMPL, address(partyNFTRenderer))
            );
            // transfer ownership of Globals to multisig
            if (this.getDeployer() != deployConstants.partyDaoMultisig) {
                multicallData[n++] = abi.encodeCall(
                    globals.transferMultiSig,
                    (deployConstants.partyDaoMultisig)
                );
            }
            assembly {
                mstore(multicallData, n)
            }
            _trackDeployerGasBefore();
            globals.multicall(multicallData);
            _trackDeployerGasAfter();
        }

        // transfer renderer storage ownership to multisig
        if (this.getDeployer() != deployConstants.partyDaoMultisig) {
            console.log("  Transferring RendererStorage ownership to multisig");
            _trackDeployerGasBefore();
            rendererStorage.transferOwnership(deployConstants.partyDaoMultisig);
            _trackDeployerGasAfter();
        }
    }

    function getDeployer() external view returns (address) {
        return msg.sender;
    }

    function isTest() internal view returns (bool) {
        return address(this) == this.getDeployer();
    }

    function _getDeployerGasUsage(address deployer) internal view returns (uint256) {
        return _deployerGasUsage[deployer];
    }

    function _trackDeployerGasBefore() private {
        address deployer = this.getDeployer();
        _deployerGasBefore[deployer] = gasleft();
    }

    function _trackDeployerGasAfter() private {
        address deployer = this.getDeployer();
        uint256 usage = _deployerGasBefore[deployer] - gasleft();
        _deployerGasUsage[deployer] += usage;
    }

    function _switchDeployer(DeployerRole role) internal virtual;
}

contract DeployFork is Deploy {
    function deployMainnetFork(address multisig) public {
        LibDeployConstants.DeployConstants memory dc = LibDeployConstants.mainnet();
        dc.partyDaoMultisig = multisig;
        deploy(dc);
    }

    function _switchDeployer(DeployerRole role) internal override {}
}

contract DeployScript is Script, Deploy {
    mapping(DeployerRole => address) internal _deployerByRole;
    address[] private _deployersUsed;

    function run() external {
        _run();

        {
            uint256 n = _deployersUsed.length;
            console.log("");
            for (uint256 i; i < n; ++i) {
                address deployer = _deployersUsed[i];
                uint256 gasUsed = _getDeployerGasUsage(deployer);
                console.log("deployer:", deployer);
                console.log("cost:", gasUsed * tx.gasprice);
                console.log("gas:", gasUsed);
                if (i + 1 < n) {
                    console.log("");
                }
            }
        }
    }

    function _run() internal virtual {}

    function _switchDeployer(DeployerRole role) internal override {
        vm.stopBroadcast();
        {
            address deployer_ = _deployerByRole[role];
            if (deployer_ != address(0)) {
                vm.startBroadcast(deployer_);
            } else {
                vm.startBroadcast();
            }
        }
        address deployer = this.getDeployer();
        console.log("Switched deployer to", deployer);
        for (uint256 i; i < _deployersUsed.length; ++i) {
            if (_deployersUsed[i] == deployer) {
                return;
            }
        }
        _deployersUsed.push(deployer);
        if (vm.envUint("DRY_RUN") == 1) {
            vm.deal(deployer, 100e18);
        }
    }

    function deploy(LibDeployConstants.DeployConstants memory deployConstants) public override {
        Deploy.deploy(deployConstants);
        vm.stopBroadcast();

<<<<<<< HEAD
        AddressMapping[] memory addressMapping = new AddressMapping[](22);
        addressMapping[0] = AddressMapping("globals", address(globals));
        addressMapping[1] = AddressMapping("tokenDistributor", address(tokenDistributor));
        addressMapping[2] = AddressMapping("seaportExchange", address(seaport));
        addressMapping[3] = AddressMapping("proposalEngineImpl", address(proposalEngineImpl));
        addressMapping[4] = AddressMapping("partyImpl", address(partyImpl));
        addressMapping[5] = AddressMapping("partyFactory", address(partyFactory));
        addressMapping[6] = AddressMapping("auctionCrowdfundImpl", address(auctionCrowdfundImpl));
        addressMapping[7] = AddressMapping(
            "rollingAuctionCrowdfundImpl",
            address(rollingAuctionCrowdfundImpl)
        );
        addressMapping[8] = AddressMapping("buyCrowdfundImpl", address(buyCrowdfundImpl));
        addressMapping[9] = AddressMapping(
            "collectionBuyCrowdfundImpl",
            address(collectionBuyCrowdfundImpl)
        );
        addressMapping[10] = AddressMapping(
            "collectionBatchBuyCrowdfundImpl",
            address(collectionBatchBuyCrowdfundImpl)
        );
        addressMapping[11] = AddressMapping("partyCrowdfundFactory", address(crowdfundFactory));
        addressMapping[12] = AddressMapping(
            "partyCrowdfundNFTRenderer",
            address(crowdfundNFTRenderer)
        );
        addressMapping[13] = AddressMapping(
            "partyGovernanceNFTRenderer",
            address(partyNFTRenderer)
        );
        addressMapping[14] = AddressMapping("partyHelpers", address(partyHelpers));
        addressMapping[15] = AddressMapping("allowListGateKeeper", address(allowListGateKeeper));
        addressMapping[16] = AddressMapping("tokenGateKeeper", address(tokenGateKeeper));
        addressMapping[17] = AddressMapping(
            "foundationMarketWrapper",
            address(foundationMarketWrapper)
        );
        addressMapping[18] = AddressMapping("nounsMarketWrapper", address(nounsMarketWrapper));
        addressMapping[19] = AddressMapping("zoraMarketWrapper", address(zoraMarketWrapper));
        addressMapping[20] = AddressMapping("rendererStorage", address(rendererStorage));
        addressMapping[21] = AddressMapping(
            "pixeldroidConsoleFont",
=======
        AddressMapping[] memory addressMapping = new AddressMapping[](16);
        addressMapping[0] = AddressMapping("Globals", address(globals));
        addressMapping[1] = AddressMapping("TokenDistributor", address(tokenDistributor));
        addressMapping[2] = AddressMapping(
            "ProposalExecutionEngine",
            address(proposalExecutionEngine)
        );
        addressMapping[3] = AddressMapping("Party", address(party));
        addressMapping[4] = AddressMapping("PartyFactory", address(partyFactory));
        addressMapping[5] = AddressMapping("AuctionCrowdfund", address(auctionCrowdfund));
        addressMapping[6] = AddressMapping("BuyCrowdfund", address(buyCrowdfund));
        addressMapping[7] = AddressMapping(
            "CollectionBuyCrowdfund",
            address(collectionBuyCrowdfund)
        );
        addressMapping[8] = AddressMapping("CrowdfundFactory", address(crowdfundFactory));
        addressMapping[9] = AddressMapping("CrowdfundNFTRenderer", address(crowdfundNFTRenderer));
        addressMapping[10] = AddressMapping("PartyNFTRenderer", address(partyNFTRenderer));
        addressMapping[11] = AddressMapping("PartyHelpers", address(partyHelpers));
        addressMapping[12] = AddressMapping("AllowListGateKeeper", address(allowListGateKeeper));
        addressMapping[13] = AddressMapping("TokenGateKeeper", address(tokenGateKeeper));
        addressMapping[14] = AddressMapping("RendererStorage", address(rendererStorage));
        addressMapping[15] = AddressMapping(
            "PixeldroidConsoleFont",
>>>>>>> 9b88a234
            address(pixeldroidConsoleFont)
        );

        console.log("");
        console.log("### Deployed addresses");
        string memory jsonRes = generateJSONString(addressMapping);
        console.log(jsonRes);

        writeAddressesToFile(deployConstants.networkName, jsonRes);
        writeAbisToFiles();
        console.log("");
        console.log("Ending deploy script.");
    }

    function generateJSONString(
        AddressMapping[] memory parts
    ) private pure returns (string memory) {
        string memory vals = "";
        for (uint256 i; i < parts.length; ++i) {
            string memory newValue = string.concat(
                '"',
                parts[i].key,
                '": "',
                Strings.toHexString(parts[i].value),
                '"'
            );
            if (i != parts.length - 1) {
                newValue = string.concat(newValue, ",");
            }
            vals = string.concat(vals, newValue);
        }
        return string.concat("{", vals, "}");
    }

    function writeAbisToFiles() private {
        string[] memory ffiCmd = new string[](2);
        ffiCmd[0] = "node";
        ffiCmd[1] = "./js/utils/output-abis.js";
        bytes memory ffiResp = vm.ffi(ffiCmd);

        bool wroteSuccessfully = keccak256(ffiResp) ==
            keccak256(hex"0000000000000000000000000000000000000001");
        if (!wroteSuccessfully) {
            revert("Could not write ABIs to file");
        }
        console.log("Successfully wrote ABIS to files");
    }

    function writeAddressesToFile(string memory networkName, string memory jsonRes) private {
        string[] memory ffiCmd = new string[](4);
        ffiCmd[0] = "node";
        ffiCmd[1] = "./js/utils/save-json.js";
        ffiCmd[2] = networkName;
        ffiCmd[3] = jsonRes;
        bytes memory ffiResp = vm.ffi(ffiCmd);

        bool wroteSuccessfully = keccak256(ffiResp) ==
            keccak256(hex"0000000000000000000000000000000000000001");
        if (!wroteSuccessfully) {
            revert("Could not write to file");
        }
        console.log("Successfully wrote to file");
    }
}<|MERGE_RESOLUTION|>--- conflicted
+++ resolved
@@ -45,17 +45,11 @@
     // temporary variables to store deployed contract addresses
     Globals public globals;
     IZoraAuctionHouse public zoraAuctionHouse;
-<<<<<<< HEAD
-    AuctionCrowdfund public auctionCrowdfundImpl;
-    RollingAuctionCrowdfund public rollingAuctionCrowdfundImpl;
-    BuyCrowdfund public buyCrowdfundImpl;
-    CollectionBuyCrowdfund public collectionBuyCrowdfundImpl;
-    CollectionBatchBuyCrowdfund public collectionBatchBuyCrowdfundImpl;
-=======
     AuctionCrowdfund public auctionCrowdfund;
+    RollingAuctionCrowdfund public rollingAuctionCrowdfund;
     BuyCrowdfund public buyCrowdfund;
     CollectionBuyCrowdfund public collectionBuyCrowdfund;
->>>>>>> 9b88a234
+    CollectionBatchBuyCrowdfund public collectionBatchBuyCrowdfund;
     CrowdfundFactory public crowdfundFactory;
     Party public party;
     PartyFactory public partyFactory;
@@ -178,11 +172,11 @@
         console.log("  Globals - setting CollectionBuyCrowdfund crowdfund implementation address");
         globals.setAddress(
             LibGlobals.GLOBAL_COLLECTION_BUY_CF_IMPL,
-            address(collectionBuyCrowdfundImpl)
+            address(collectionBuyCrowdfund)
         );
         console.log(
             "  Globals - successfully set CollectionBuyCrowdfund crowdfund implementation address",
-            address(collectionBuyCrowdfundImpl)
+            address(collectionBuyCrowdfund)
         );
 
         // DEPLOY_COLLECTION_BATCH_BUY_CF_IMPLEMENTATION
@@ -190,11 +184,11 @@
         console.log("### CollectionBatchBuyCrowdfund crowdfund implementation");
         console.log("  Deploying - CollectionBatchBuyCrowdfund crowdfund implementation");
         _trackDeployerGasBefore();
-        collectionBatchBuyCrowdfundImpl = new CollectionBatchBuyCrowdfund(globals);
+        collectionBatchBuyCrowdfund = new CollectionBatchBuyCrowdfund(globals);
         _trackDeployerGasAfter();
         console.log(
             "  Deployed - CollectionBatchBuyCrowdfund crowdfund implementation",
-            address(collectionBatchBuyCrowdfundImpl)
+            address(collectionBatchBuyCrowdfund)
         );
 
         console.log("");
@@ -203,32 +197,32 @@
         );
         globals.setAddress(
             LibGlobals.GLOBAL_COLLECTION_BATCH_BUY_CF_IMPL,
-            address(collectionBatchBuyCrowdfundImpl)
+            address(collectionBatchBuyCrowdfund)
         );
         console.log(
             "  Globals - successfully set CollectionBatchBuyCrowdfund crowdfund implementation address",
-            address(collectionBatchBuyCrowdfundImpl)
+            address(collectionBatchBuyCrowdfund)
         );
 
         // DEPLOY_ROLLING_AUCTION_CF_IMPLEMENTATION
         console.log("");
         console.log("### RollingAuctionCrowdfund crowdfund implementation");
         console.log("  Deploying - RollingAuctionCrowdfund crowdfund implementation");
-        rollingAuctionCrowdfundImpl = new RollingAuctionCrowdfund(globals);
+        rollingAuctionCrowdfund = new RollingAuctionCrowdfund(globals);
         console.log(
             "  Deployed - RollingAuctionCrowdfund crowdfund implementation",
-            address(rollingAuctionCrowdfundImpl)
+            address(rollingAuctionCrowdfund)
         );
 
         console.log("");
         console.log("  Globals - setting RollingAuctionCrowdfund crowdfund implementation address");
         globals.setAddress(
             LibGlobals.GLOBAL_ROLLING_AUCTION_CF_IMPL,
-            address(rollingAuctionCrowdfundImpl)
+            address(rollingAuctionCrowdfund)
         );
         console.log(
             "  Globals - successfully set RollingAuctionCrowdfund crowdfund implementation address",
-            address(rollingAuctionCrowdfundImpl)
+            address(rollingAuctionCrowdfund)
         );
 
         // DEPLOY_PARTY_CROWDFUND_FACTORY
@@ -464,12 +458,12 @@
                 globals.setAddress,
                 (
                     LibGlobals.GLOBAL_COLLECTION_BATCH_BUY_CF_IMPL,
-                    address(collectionBatchBuyCrowdfundImpl)
+                    address(collectionBatchBuyCrowdfund)
                 )
             );
             multicallData[n++] = abi.encodeCall(
                 globals.setAddress,
-                (LibGlobals.GLOBAL_ROLLING_AUCTION_CF_IMPL, address(rollingAuctionCrowdfundImpl))
+                (LibGlobals.GLOBAL_ROLLING_AUCTION_CF_IMPL, address(rollingAuctionCrowdfund))
             );
             multicallData[n++] = abi.encodeCall(
                 globals.setAddress,
@@ -595,51 +589,7 @@
         Deploy.deploy(deployConstants);
         vm.stopBroadcast();
 
-<<<<<<< HEAD
-        AddressMapping[] memory addressMapping = new AddressMapping[](22);
-        addressMapping[0] = AddressMapping("globals", address(globals));
-        addressMapping[1] = AddressMapping("tokenDistributor", address(tokenDistributor));
-        addressMapping[2] = AddressMapping("seaportExchange", address(seaport));
-        addressMapping[3] = AddressMapping("proposalEngineImpl", address(proposalEngineImpl));
-        addressMapping[4] = AddressMapping("partyImpl", address(partyImpl));
-        addressMapping[5] = AddressMapping("partyFactory", address(partyFactory));
-        addressMapping[6] = AddressMapping("auctionCrowdfundImpl", address(auctionCrowdfundImpl));
-        addressMapping[7] = AddressMapping(
-            "rollingAuctionCrowdfundImpl",
-            address(rollingAuctionCrowdfundImpl)
-        );
-        addressMapping[8] = AddressMapping("buyCrowdfundImpl", address(buyCrowdfundImpl));
-        addressMapping[9] = AddressMapping(
-            "collectionBuyCrowdfundImpl",
-            address(collectionBuyCrowdfundImpl)
-        );
-        addressMapping[10] = AddressMapping(
-            "collectionBatchBuyCrowdfundImpl",
-            address(collectionBatchBuyCrowdfundImpl)
-        );
-        addressMapping[11] = AddressMapping("partyCrowdfundFactory", address(crowdfundFactory));
-        addressMapping[12] = AddressMapping(
-            "partyCrowdfundNFTRenderer",
-            address(crowdfundNFTRenderer)
-        );
-        addressMapping[13] = AddressMapping(
-            "partyGovernanceNFTRenderer",
-            address(partyNFTRenderer)
-        );
-        addressMapping[14] = AddressMapping("partyHelpers", address(partyHelpers));
-        addressMapping[15] = AddressMapping("allowListGateKeeper", address(allowListGateKeeper));
-        addressMapping[16] = AddressMapping("tokenGateKeeper", address(tokenGateKeeper));
-        addressMapping[17] = AddressMapping(
-            "foundationMarketWrapper",
-            address(foundationMarketWrapper)
-        );
-        addressMapping[18] = AddressMapping("nounsMarketWrapper", address(nounsMarketWrapper));
-        addressMapping[19] = AddressMapping("zoraMarketWrapper", address(zoraMarketWrapper));
-        addressMapping[20] = AddressMapping("rendererStorage", address(rendererStorage));
-        addressMapping[21] = AddressMapping(
-            "pixeldroidConsoleFont",
-=======
-        AddressMapping[] memory addressMapping = new AddressMapping[](16);
+        AddressMapping[] memory addressMapping = new AddressMapping[](18);
         addressMapping[0] = AddressMapping("Globals", address(globals));
         addressMapping[1] = AddressMapping("TokenDistributor", address(tokenDistributor));
         addressMapping[2] = AddressMapping(
@@ -649,21 +599,28 @@
         addressMapping[3] = AddressMapping("Party", address(party));
         addressMapping[4] = AddressMapping("PartyFactory", address(partyFactory));
         addressMapping[5] = AddressMapping("AuctionCrowdfund", address(auctionCrowdfund));
-        addressMapping[6] = AddressMapping("BuyCrowdfund", address(buyCrowdfund));
-        addressMapping[7] = AddressMapping(
+        addressMapping[6] = AddressMapping(
+            "RollingAuctionCrowdfund",
+            address(rollingAuctionCrowdfund)
+        );
+        addressMapping[7] = AddressMapping("BuyCrowdfund", address(buyCrowdfund));
+        addressMapping[8] = AddressMapping(
             "CollectionBuyCrowdfund",
             address(collectionBuyCrowdfund)
         );
-        addressMapping[8] = AddressMapping("CrowdfundFactory", address(crowdfundFactory));
-        addressMapping[9] = AddressMapping("CrowdfundNFTRenderer", address(crowdfundNFTRenderer));
-        addressMapping[10] = AddressMapping("PartyNFTRenderer", address(partyNFTRenderer));
-        addressMapping[11] = AddressMapping("PartyHelpers", address(partyHelpers));
-        addressMapping[12] = AddressMapping("AllowListGateKeeper", address(allowListGateKeeper));
-        addressMapping[13] = AddressMapping("TokenGateKeeper", address(tokenGateKeeper));
-        addressMapping[14] = AddressMapping("RendererStorage", address(rendererStorage));
-        addressMapping[15] = AddressMapping(
+        addressMapping[9] = AddressMapping(
+            "CollectionBatchBuyCrowdfund",
+            address(collectionBatchBuyCrowdfund)
+        );
+        addressMapping[10] = AddressMapping("CrowdfundFactory", address(crowdfundFactory));
+        addressMapping[11] = AddressMapping("CrowdfundNFTRenderer", address(crowdfundNFTRenderer));
+        addressMapping[12] = AddressMapping("PartyNFTRenderer", address(partyNFTRenderer));
+        addressMapping[13] = AddressMapping("PartyHelpers", address(partyHelpers));
+        addressMapping[14] = AddressMapping("AllowListGateKeeper", address(allowListGateKeeper));
+        addressMapping[15] = AddressMapping("TokenGateKeeper", address(tokenGateKeeper));
+        addressMapping[16] = AddressMapping("RendererStorage", address(rendererStorage));
+        addressMapping[17] = AddressMapping(
             "PixeldroidConsoleFont",
->>>>>>> 9b88a234
             address(pixeldroidConsoleFont)
         );
 
