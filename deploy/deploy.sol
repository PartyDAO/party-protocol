// SPDX-License-Identifier: Apache-2.0
pragma solidity ^0.8;

import 'forge-std/Test.sol';

import "../contracts/utils/Strings.sol";

import '../contracts/crowdfund/PartyBid.sol';
import '../contracts/crowdfund/PartyBuy.sol';
import '../contracts/crowdfund/PartyCollectionBuy.sol';
import '../contracts/crowdfund/PartyCrowdfundFactory.sol';
import '../contracts/distribution/TokenDistributor.sol';
import '../contracts/globals/Globals.sol';
import '../contracts/globals/LibGlobals.sol';
import '../contracts/party/Party.sol';
import '../contracts/party/PartyFactory.sol';
import '../contracts/renderers/PartyGovernanceNFTRenderer.sol';
import '../contracts/proposals/ProposalExecutionEngine.sol';
import '../contracts/utils/PartyHelpers.sol';
import './LibDeployConstants.sol';

contract Deploy is Test {
  struct AddressMapping {
    string key;
    address value;
  }

  // constants
  // dry-run deployer address
  // address constant DEPLOYER_ADDRESS = 0x00a329c0648769A73afAc7F9381E08FB43dBEA72;
  // real deployer address
  address constant DEPLOYER_ADDRESS = 0x8fDC86689f5F35F2b4d9f649c7bdc9C64f59e6bD; // TODO: we can set this, or we can use tx.origin

  // temporary variables to store deployed contract addresses
  Globals globals;
  IZoraAuctionHouse zoraAuctionHouse;
  PartyBid partyBidImpl;
  PartyBuy partyBuyImpl;
  PartyCollectionBuy partyCollectionBuyImpl;
  PartyCrowdfundFactory partyCrowdfundFactory;
  Party partyImpl;
  PartyFactory partyFactory;
  ISeaportExchange seaport;
  ProposalExecutionEngine proposalEngineImpl;
  TokenDistributor tokenDistributor;
  PartyGovernanceNFTRenderer partyGovernanceNFTRenderer;
  PartyHelpers partyHelpers;

  function run(LibDeployConstants.DeployConstants memory deployConstants) public {
    console.log('Starting deploy script.');
    console.log('DEPLOYER_ADDRESS', DEPLOYER_ADDRESS);
    vm.startBroadcast();

    seaport = ISeaportExchange(deployConstants.seaportExchangeAddress);

    // DEPLOY_GLOBALS
    console.log('');
    console.log('### Globals');
    console.log('  Deploying - Globals');
    globals = new Globals(DEPLOYER_ADDRESS);
    console.log('  Deployed - Globals', address(globals));

    console.log('');
    console.log('  Globals - setting PartyDao Multi-sig address');
    // globals.setAddress(LibGlobals.GLOBAL_DAO_WALLET, deployConstants.partyDaoMultisig);
    // console.log('  Globals - successfully set PartyDao multi-sig address', deployConstants.partyDaoMultisig);
    // development/testnet deploy
    globals.setAddress(LibGlobals.GLOBAL_DAO_WALLET, DEPLOYER_ADDRESS);
    console.log('  Globals - successfully set PartyDao multi-sig address', DEPLOYER_ADDRESS);

    console.log('');
    console.log('  Globals - setting DAO authority addresses', deployConstants.adminAddresses.length);
    uint256 i;
    for (i = 0; i < deployConstants.adminAddresses.length; ++i) {
      address adminAddress = deployConstants.adminAddresses[i];
      console.log('  Globals - setting DAO authority address', adminAddress);
      globals.setIncludesAddress(LibGlobals.GLOBAL_DAO_AUTHORITIES, adminAddress, true);
      console.log('  Globals - set DAO authority address', adminAddress);
    }
    console.log('  Globals - successfully set DAO authority addresses');

    console.log('  Globals - setting PartyDao split basis points');
    globals.setUint256(LibGlobals.GLOBAL_DAO_DISTRIBUTION_SPLIT, deployConstants.partyDaoDistributionSplitBps);
    console.log('  Globals - successfully set PartyDao split basis points', deployConstants.partyDaoDistributionSplitBps);

    console.log('  Globals - setting seaport params');
    globals.setBytes32(
        LibGlobals.GLOBAL_OPENSEA_CONDUIT_KEY,
        deployConstants.osConduitKey
    );
    globals.setAddress(
        LibGlobals.GLOBAL_OPENSEA_ZONE,
        deployConstants.osZone
    );
    console.log('  Globals - successfully set seaport values:');
    console.logBytes32(deployConstants.osConduitKey);
    console.log(deployConstants.osZone);


    // DEPLOY_TOKEN_DISTRIBUTOR
    console.log('');
    console.log('### TokenDistributor');
    console.log('  Deploying - TokenDistributor');
    tokenDistributor = new TokenDistributor(globals);
    console.log('  Deployed - TokenDistributor', address(tokenDistributor));

    console.log('');
    console.log('  Globals - setting Token Distributor address');
    globals.setAddress(LibGlobals.GLOBAL_TOKEN_DISTRIBUTOR, address(tokenDistributor));
    console.log('  Globals - successfully set Token Distributor address', address(tokenDistributor));


    // DEPLOY_SHARED_WYVERN_V2_MAKER
    console.log('');

    console.log('');
    console.log('  Globals - setting OpenSea Zora auction variables');
    globals.setUint256(LibGlobals.GLOBAL_OS_ZORA_AUCTION_DURATION, deployConstants.osZoraAuctionDuration);
    console.log('  Globals - successfully set OpenSea Zora auction duration', deployConstants.osZoraAuctionDuration);
    globals.setUint256(LibGlobals.GLOBAL_OS_ZORA_AUCTION_TIMEOUT, deployConstants.osZoraAuctionTimeout);
    console.log('  Globals - successfully set OpenSea Zora auction timeout', deployConstants.osZoraAuctionTimeout);


    // DEPLOY_PROPOSAL_EXECUTION_ENGINE
    console.log('');
    console.log('### ProposalExecutionEngine');
    console.log('  Deploying - ProposalExecutionEngine');
    zoraAuctionHouse = IZoraAuctionHouse(deployConstants.zoraAuctionHouseAddress);
    ISeaportConduitController conduitController = ISeaportConduitController(deployConstants.osConduitController);
    proposalEngineImpl = new ProposalExecutionEngine(globals, seaport, conduitController, zoraAuctionHouse);
    console.log('  Deployed - ProposalExecutionEngine', address(proposalEngineImpl));
    console.log('    with seaport', address(seaport));
    console.log('    with zora auction house', address(zoraAuctionHouse));

    console.log('');
    console.log('  Globals - setting Proposal engine implementation address');
    globals.setAddress(LibGlobals.GLOBAL_PROPOSAL_ENGINE_IMPL, address(proposalEngineImpl));
    console.log('  Globals - successfully set Proposal engine implementation address', address(proposalEngineImpl));


    // DEPLOY_PARTY_IMPLEMENTATION
    console.log('');
    console.log('### Party implementation');
    console.log('  Deploying - Party implementation');
    partyImpl = new Party(globals);
    console.log('  Deployed - Party implementation', address(partyImpl));

    console.log('');
    console.log('  Globals - setting Party implementation address');
    globals.setAddress(LibGlobals.GLOBAL_PARTY_IMPL, address(partyImpl));
    console.log('  Globals - successfully set Party implementation address', address(partyImpl));


    // DEPLOY_PARTY_FACTORY
    console.log('');
    console.log('### PartyFactory');
    console.log('  Deploying - PartyFactory');
    partyFactory = new PartyFactory(globals);
    console.log('  Deployed - PartyFactory', address(partyFactory));

    console.log('');
    console.log('  Globals - setting Party Factory address');
    globals.setAddress(LibGlobals.GLOBAL_PARTY_FACTORY, address(partyFactory));
    console.log('  Globals - successfully set Party Factory address', address(partyFactory));


    // DEPLOY_PARTY_BID_IMPLEMENTATION
    console.log('');
    console.log('### PartyBid crowdfund implementation');
    console.log('  Deploying - PartyBid crowdfund implementation');
    partyBidImpl = new PartyBid(globals);
    console.log('  Deployed - PartyBid crowdfund implementation', address(partyBidImpl));

    console.log('');
    console.log('  Globals - setting PartyBid crowdfund implementation address');
    globals.setAddress(LibGlobals.GLOBAL_PARTY_BID_IMPL, address(partyBidImpl));
    console.log('  Globals - successfully set PartyBid crowdfund implementation address', address(partyBidImpl));


    // DEPLOY_PARTY_BUY_IMPLEMENTATION
    console.log('');
    console.log('### PartyBuy crowdfund implementation');
    console.log('  Deploying - PartyBuy crowdfund implementation');
    partyBuyImpl = new PartyBuy(globals);
    console.log('  Deployed - PartyBuy crowdfund implementation', address(partyBuyImpl));

    console.log('');
    console.log('  Globals - setting PartyBuy crowdfund implementation address');
    globals.setAddress(LibGlobals.GLOBAL_PARTY_BUY_IMPL, address(partyBuyImpl));
    console.log('  Globals - successfully set PartyBuy crowdfund implementation address', address(partyBuyImpl));


    // DEPLOY_PARTY_COLLECTION_BUY_IMPLEMENTATION
    console.log('');
    console.log('### PartyCollectionBuy crowdfund implementation');
    console.log('  Deploying - PartyCollectionBuy crowdfund implementation');
    partyCollectionBuyImpl = new PartyCollectionBuy(globals);
    console.log('  Deployed - PartyCollectionBuy crowdfund implementation', address(partyCollectionBuyImpl));

    console.log('');
    console.log('  Globals - setting PartyCollectionBuy crowdfund implementation address');
    globals.setAddress(LibGlobals.GLOBAL_PARTY_COLLECTION_BUY_IMPL, address(partyCollectionBuyImpl));
    console.log('  Globals - successfully set PartyCollectionBuy crowdfund implementation address', address(partyCollectionBuyImpl));


    // DEPLOY_PARTY_CROWDFUND_FACTORY
    console.log('');
    console.log('### PartyCrowdfundFactory');
    console.log('  Deploying - PartyCrowdfundFactory');
    partyCrowdfundFactory = new PartyCrowdfundFactory(globals);
    console.log('  Deployed - PartyCrowdfundFactory', address(partyCrowdfundFactory));

    // DEPLOY_PARTY_GOVERNANCE_NFT_RENDERER
    console.log('');
    console.log('### PartyGovernanceNFTRenderer');
    console.log('  Deploying - PartyGovernanceNFTRenderer');
    partyGovernanceNFTRenderer = new PartyGovernanceNFTRenderer(globals);
    console.log('  Deployed - PartyGovernanceNFTRenderer', address(partyGovernanceNFTRenderer));

    console.log('');
    console.log('  Globals - setting PartyGovernanceNFTRenderer address');
    globals.setAddress(LibGlobals.GLOBAL_GOVERNANCE_NFT_RENDER_IMPL, address(partyGovernanceNFTRenderer));
    console.log('  Globals - successfully set PartyGovernanceNFTRenderer', address(partyGovernanceNFTRenderer));

    // DEPLOY_PARTY_HELPERS
    console.log('');
    console.log('### PartyHelpers');
    console.log('  Deploying - PartyHelpers');
    partyHelpers = new PartyHelpers();
    console.log('  Deployed - PartyHelpers', address(partyHelpers));

    // TODO: TRANSFER_OWNERSHIP_TO_PARTYDAO_MULTISIG
    // console.log('');
    // console.log('### Transfer MultiSig');
    // console.log('  Transferring ownership to PartyDAO multi-sig', deployConstants.partyDaoMultisig);
    // globals.transferMultiSig(deployConstants.partyDaoMultisig);
    // console.log('  Transferred ownership to', deployConstants.partyDaoMultisig);


<<<<<<< HEAD
    AddressMapping[] memory addressMapping = new AddressMapping[](11);
    addressMapping[0] = AddressMapping('globals', address(globals));
    addressMapping[1] = AddressMapping('tokenDistributor', address(tokenDistributor));
    addressMapping[2] = AddressMapping('seaportExchange', address(seaport));
    addressMapping[3] = AddressMapping('proposalEngineImpl', address(proposalEngineImpl));
    addressMapping[4] = AddressMapping('partyImpl', address(partyImpl));
    addressMapping[5] = AddressMapping('partyFactory', address(partyFactory));
    addressMapping[6] = AddressMapping('partyBidImpl', address(partyBidImpl));
    addressMapping[7] = AddressMapping('partyBuyImpl', address(partyBuyImpl));
    addressMapping[8] = AddressMapping('partyCollectionBuyImpl', address(partyCollectionBuyImpl));
    addressMapping[9] = AddressMapping('partyCrowdfundFactory', address(partyCrowdfundFactory));
    addressMapping[10] = AddressMapping('partyGovernanceNFTRenderer', address(partyGovernanceNFTRenderer));

    console.log('');
    console.log('### Deployed addresses');
    string memory jsonRes = generateJSONString(addressMapping);
    console.log(jsonRes);
=======
    // Output deployed addresses in JSON format
    console.log('');
    console.log('### Deployed addresses JSON');
    console.log('{');
    console.log(string.concat('  "globals": "', Strings.toHexString(address(globals)) ,'",'));
    console.log(string.concat('  "tokenDistributor": "', Strings.toHexString(address(tokenDistributor)) ,'",'));
    console.log(string.concat('  "seaportExchange": "', Strings.toHexString(address(seaport)) ,'",'));
    console.log(string.concat('  "proposalEngineImpl": "', Strings.toHexString(address(proposalEngineImpl)) ,'",'));
    console.log(string.concat('  "partyImpl": "', Strings.toHexString(address(partyImpl)) ,'",'));
    console.log(string.concat('  "partyFactory": "', Strings.toHexString(address(partyFactory)) ,'",'));
    console.log(string.concat('  "partyBidImpl": "', Strings.toHexString(address(partyBidImpl)) ,'",'));
    console.log(string.concat('  "partyBuyImpl": "', Strings.toHexString(address(partyBuyImpl)) ,'",'));
    console.log(string.concat('  "partyCollectionBuyImpl": "', Strings.toHexString(address(partyCollectionBuyImpl)) ,'",'));
    console.log(string.concat('  "partyCrowdfundFactory": "', Strings.toHexString(address(partyCrowdfundFactory)) ,'",'));
    console.log(string.concat('  "partyGovernanceNFTRenderer": "', Strings.toHexString(address(partyGovernanceNFTRenderer)) ,'",'));
    // NOTE: ensure trailing comma on second to last line
    console.log(string.concat('  "partyHelpers": "', Strings.toHexString(address(partyHelpers)) ,'"'));
    console.log('}');
>>>>>>> f447bcef

    vm.stopBroadcast();
    writeAddressesToFile(deployConstants.networkName, jsonRes);
    console.log('');
    console.log('Ending deploy script.');
  }

  function generateJSONString(AddressMapping[] memory parts) private returns (string memory) {
    string memory vals = '';
    for (uint256 i=0; i < parts.length; ++i) {
      string memory newValue = string.concat('"', parts[i].key, '": "', Strings.toHexString(parts[i].value), '"');
      if (i != parts.length - 1) {
          newValue = string.concat(newValue, ",");
      }
      vals = string.concat(vals, newValue);
    }
    return string.concat('{', vals, '}');
  }

  function writeAddressesToFile(string memory networkName, string memory jsonRes) private {
    string[] memory ffiCmd = new string[](4);
    ffiCmd[0] = "node";
    ffiCmd[1] = "./js/utils/save-json.js";
    ffiCmd[2] = networkName;
    ffiCmd[3] = jsonRes;
    bytes memory ffiResp = vm.ffi(ffiCmd);

    bool wroteSuccessfully = keccak256(abi.encodePacked(ffiResp)) == keccak256(abi.encodePacked(address(1)));
    if (!wroteSuccessfully) {
      revert("Could not write to file");
    }
    console.log("Successfully wrote to file");
  }

}<|MERGE_RESOLUTION|>--- conflicted
+++ resolved
@@ -237,8 +237,7 @@
     // console.log('  Transferred ownership to', deployConstants.partyDaoMultisig);
 
 
-<<<<<<< HEAD
-    AddressMapping[] memory addressMapping = new AddressMapping[](11);
+    AddressMapping[] memory addressMapping = new AddressMapping[](12);
     addressMapping[0] = AddressMapping('globals', address(globals));
     addressMapping[1] = AddressMapping('tokenDistributor', address(tokenDistributor));
     addressMapping[2] = AddressMapping('seaportExchange', address(seaport));
@@ -250,31 +249,12 @@
     addressMapping[8] = AddressMapping('partyCollectionBuyImpl', address(partyCollectionBuyImpl));
     addressMapping[9] = AddressMapping('partyCrowdfundFactory', address(partyCrowdfundFactory));
     addressMapping[10] = AddressMapping('partyGovernanceNFTRenderer', address(partyGovernanceNFTRenderer));
+    addressMapping[11] = AddressMapping('partyHelpers', address(partyHelpers));
 
     console.log('');
     console.log('### Deployed addresses');
     string memory jsonRes = generateJSONString(addressMapping);
     console.log(jsonRes);
-=======
-    // Output deployed addresses in JSON format
-    console.log('');
-    console.log('### Deployed addresses JSON');
-    console.log('{');
-    console.log(string.concat('  "globals": "', Strings.toHexString(address(globals)) ,'",'));
-    console.log(string.concat('  "tokenDistributor": "', Strings.toHexString(address(tokenDistributor)) ,'",'));
-    console.log(string.concat('  "seaportExchange": "', Strings.toHexString(address(seaport)) ,'",'));
-    console.log(string.concat('  "proposalEngineImpl": "', Strings.toHexString(address(proposalEngineImpl)) ,'",'));
-    console.log(string.concat('  "partyImpl": "', Strings.toHexString(address(partyImpl)) ,'",'));
-    console.log(string.concat('  "partyFactory": "', Strings.toHexString(address(partyFactory)) ,'",'));
-    console.log(string.concat('  "partyBidImpl": "', Strings.toHexString(address(partyBidImpl)) ,'",'));
-    console.log(string.concat('  "partyBuyImpl": "', Strings.toHexString(address(partyBuyImpl)) ,'",'));
-    console.log(string.concat('  "partyCollectionBuyImpl": "', Strings.toHexString(address(partyCollectionBuyImpl)) ,'",'));
-    console.log(string.concat('  "partyCrowdfundFactory": "', Strings.toHexString(address(partyCrowdfundFactory)) ,'",'));
-    console.log(string.concat('  "partyGovernanceNFTRenderer": "', Strings.toHexString(address(partyGovernanceNFTRenderer)) ,'",'));
-    // NOTE: ensure trailing comma on second to last line
-    console.log(string.concat('  "partyHelpers": "', Strings.toHexString(address(partyHelpers)) ,'"'));
-    console.log('}');
->>>>>>> f447bcef
 
     vm.stopBroadcast();
     writeAddressesToFile(deployConstants.networkName, jsonRes);
