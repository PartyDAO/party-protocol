import { Contract, BigNumber, Wallet } from "ethers";
import * as ethers from "ethers";
import { deployContract, NULL_ADDRESS, NULL_BYTES, NULL_HASH } from "../utils";

import GLOBALS_ARTIFACT from "../../out/Globals.sol/Globals.json";
import PARTY_FACTORY_ARTIFACT from "../../out/PartyFactory.sol/PartyFactory.json";
import PARTY_ARTIFACT from "../../out/Party.sol/Party.json";
import TOKEN_DIRSTRIBUTOR_ARTIFACT from "../../out/TokenDistributor.sol/TokenDistributor.json";
import PROPOSAL_EXEUCTION_ENGINE_ARTIFACT from "../../out/ProposalExecutionEngine.sol/ProposalExecutionEngine.json";
import PROXY_ARTIFACT from "../../out/Proxy.sol/Proxy.json";
import DUMMY_ERC721_ARTIFACT from "../../out/DummyERC721.sol/DummyERC721.json";
import IERC721_ARTIFACT from "../../out/IERC721.sol/IERC721.json";
import LIST_ON_OPENSEAPORT_PROPOSAL_ARTIFACT from "../../out/ListOnOpenseaProposal.sol/ListOnOpenseaProposal.json";
import IERC20_ARTIFACT from "../../out/IERC20.sol/IERC20.json";

type Event = ethers.utils.LogDescription;

export const artifacts = {
  Globals: GLOBALS_ARTIFACT,
  PartyFactory: PARTY_FACTORY_ARTIFACT,
  Party: PARTY_ARTIFACT,
  TokenDistributor: TOKEN_DIRSTRIBUTOR_ARTIFACT,
  ProposalExecutionEngine: PROPOSAL_EXEUCTION_ENGINE_ARTIFACT,
  Proxy: PROXY_ARTIFACT,
  DummyERC721: DUMMY_ERC721_ARTIFACT,
  IERC721: IERC721_ARTIFACT,
};

const INTERFACES = [
  new ethers.utils.Interface(IERC721_ARTIFACT.abi),
  new ethers.utils.Interface(IERC20_ARTIFACT.abi),
  new ethers.utils.Interface(LIST_ON_OPENSEAPORT_PROPOSAL_ARTIFACT.abi),
  new ethers.utils.Interface(PROPOSAL_EXEUCTION_ENGINE_ARTIFACT.abi),
  new ethers.utils.Interface(PARTY_ARTIFACT.abi),
];

export enum GlobalKeys {
  PartyImpl = 1,
  ProposalExecutionEngineImpl = 2,
  PartyFactory = 3,
  GovernanceNftRendererImpl = 4,
  CrowdfundNftRendererImpl = 5,
  OpenSeaZoraAuctionTimeout = 6,
  OpenSeaZoraAuctionDuration = 7,
  AuctionCrowdfundImpl = 8,
  BuyCrowdfundImpl = 9,
  CollectionBuyCrowdfundImpl = 10,
  DaoMultisig = 11,
  TokenDistributor = 12,
  OpenSeaConduitKey = 13,
  OpenSeaZone = 14,
  ProposalMaxCancelDuration = 15,
  ZoraMinAuctionDuration = 16,
  ZoraMaxAuctionDuration = 17,
  ZoraMaxAuctionTimeout = 18,
  OpenSeaMinOrderDuration = 19,
  OpenSeaMaxOrderDuration = 20,
  DisablePartyActions = 21,
  RendererStorage = 22,
  ProposalMinCancelDuration = 23,
  RollingAuctionCrowdfundImpl = 24,
  CollectionBatchBuyCrowdfundImpl = 25,
}

export enum ProposalType {
  Invalid = 0,
  ListOnOpenSea = 1,
  ListOnZora = 2,
  Fractionalize = 3,
  ArbitraryCalls = 4,
  UpgradeProposalEngineImpl = 5,
}

export enum ProposalStatus {
  Invalid = 0,
  Voting = 1,
  Defeated = 2,
  Passed = 3,
  Ready = 4,
  InProgress = 5,
  Complete = 6,
  Cancelled = 7,
}

export enum ListOnOpenSeaStep {
  None = 0,
  ListedOnZora = 1,
  RetrievedFromZora = 2,
  ListedOnOpenSea = 3,
}

export enum DistributionTokenType {
  Native = 0,
  Erc20 = 1,
}

export enum ListOnOpenseaTokenType {
  Erc721 = 0,
  Erc1155 = 1,
}

export interface Proposal {
  maxExecutableTime: number;
  cancelDelay: number;
  proposalData: string;
}

export interface ArbitraryCall {
  target: string;
  value: BigNumber;
  data: string;
  optional: boolean;
  expectedResultHash: string;
}

export interface DistributionInfo {
  tokenType: DistributionTokenType;
  distributionId: BigNumber;
  party: string;
  feeRecipient: string;
  token: string;
  memberSupply: BigNumber;
  fee: BigNumber;
}

interface OpenSeaProposalInfo {
  startPrice: BigNumber;
  endPrice: BigNumber;
  duration: number;
  tokenType: ListOnOpenseaTokenType;
  token: string;
  tokenId: BigNumber;
  fees: BigNumber[];
  feeRecipients: string[];
  domainHashPrefix: string;
}

export class System {
  public readonly daoMultisig: Wallet;
  public readonly admin: Wallet;

  static async createAsync(createOpts: {
    worker: Wallet;
    daoMultisig: Wallet;
    seaportAddress?: string;
    seaportConduitController?: string;
    seaportZoneAddress?: string;
    seaportConduitKey?: string;
    zoraAuctionHouseV2Address?: string;
    forcedZoraAuctionTimeout?: number;
    forcedZoraAuctionDuration?: number;
    proposalMaxCancelDuration?: number;
    zoraMinAuctionDuration?: number;
    fractionalVaultFactory?: string;
  }): Promise<System> {
    const worker = createOpts.worker;

    const globals = (
      await deployContract(worker, artifacts.Globals as any, [worker.address])
    ).connect(worker);
    await (await globals.setAddress(GlobalKeys.DaoMultisig, createOpts.daoMultisig.address)).wait();
    await (
      await globals.setUint256(
        GlobalKeys.OpenSeaZoraAuctionTimeout,
        createOpts.forcedZoraAuctionTimeout || 0,
      )
    ).wait();
    await (
      await globals.setUint256(
        GlobalKeys.OpenSeaZoraAuctionDuration,
        createOpts.forcedZoraAuctionDuration || 0,
      )
    ).wait();
    await (
      await globals.setUint256(
        GlobalKeys.OpenSeaZoraAuctionDuration,
        createOpts.forcedZoraAuctionDuration || 0,
      )
    ).wait();
    await (
      await globals.setBytes32(
        GlobalKeys.OpenSeaConduitKey,
        createOpts.seaportConduitKey || NULL_HASH,
      )
    ).wait();
    await (
      await globals.setAddress(
        GlobalKeys.OpenSeaZone,
        createOpts.seaportZoneAddress || NULL_ADDRESS,
      )
    ).wait();
    await (
      await globals.setUint256(
        GlobalKeys.ProposalMaxCancelDuration,
        createOpts.proposalMaxCancelDuration || 0,
      )
    ).wait();
    await (
      await globals.setUint256(
        GlobalKeys.ZoraMinAuctionDuration,
        createOpts.zoraMinAuctionDuration || 0,
      )
    ).wait();
    let seaportAddress = createOpts.seaportAddress || NULL_ADDRESS;
    // TODO: could be nice
    // if (!seaportAddress || seaportAddress == NULL_ADDRESS) {
    //     seaportAddress = (await deployContract(
    //         worker,
    //         DUMMY_OPENSEA_ARTIFACT as any,
    //         [],
    //     )).address;
    // }

    const proposalExecutionEngine = await deployContract(
      worker,
      artifacts.ProposalExecutionEngine as any,
      [
        globals.address,
        seaportAddress,
        createOpts.seaportConduitController || NULL_ADDRESS,
        createOpts.zoraAuctionHouseV2Address || NULL_ADDRESS,
        createOpts.fractionalVaultFactory || NULL_ADDRESS,
      ],
    );

    await (
      await globals.setAddress(
        GlobalKeys.ProposalExecutionEngineImpl,
        proposalExecutionEngine.address,
      )
    ).wait();

    const tokenDistributor = await deployContract(worker, artifacts.TokenDistributor as any, [
      globals.address,
      0,
    ]);
    await (await globals.setAddress(GlobalKeys.TokenDistributor, tokenDistributor.address)).wait();

    const party = await deployContract(worker, artifacts.Party as any, [globals.address]);
    await (await globals.setAddress(GlobalKeys.PartyImpl, party.address)).wait();

    const partyFactory = await deployContract(worker, artifacts.PartyFactory as any, [
      globals.address,
    ]);
    await (await globals.setAddress(GlobalKeys.PartyFactory, partyFactory.address)).wait();

    await (await globals.transferMultiSig(createOpts.daoMultisig.address)).wait();

    return new System({
      globals: globals.connect(createOpts.daoMultisig),
      partyFactory,
      tokenDistributor,
      proposalExecutionEngine,
    });
  }

  public readonly globals: Contract;
  public readonly partyFactory: Contract;
  public readonly tokenDistributor: Contract;
  public readonly proposalExecutionEngine: Contract;

  private constructor(initOpts: {
    globals: Contract;
    partyFactory: Contract;
    tokenDistributor: Contract;
    proposalExecutionEngine: Contract;
  }) {
    this.globals = initOpts.globals;
    this.partyFactory = initOpts.partyFactory;
    this.tokenDistributor = initOpts.tokenDistributor;
    this.proposalExecutionEngine = initOpts.proposalExecutionEngine;
  }
}

export class Party {
  public static async createAsync(opts: {
    worker: Wallet;
    minter: Wallet;
    sys: System;
    name: string;
    symbol: string;
    numPreciousTokens: number;
    hostAddresses: string[];
    voteDuration: number;
    executionDelay: number;
    passThreshold: number;
    totalVotingPower: BigNumber;
    feeRate?: number;
    feeRecipient?: string;
  }): Promise<Party> {
    const preciousTokens = await createDummyERC721TokensAsync(opts.worker, 2, opts.worker.address);
    const partyFactory = opts.sys.partyFactory.connect(opts.worker);
    const tx = await (
      await partyFactory.createParty(
        opts.worker.address,
        {
          name: opts.name,
          symbol: opts.symbol,
          customizationPresetId: 0,
          governance: {
            hosts: opts.hostAddresses,
            voteDuration: opts.voteDuration,
            executionDelay: opts.executionDelay,
            passThresholdBps: Math.floor(opts.passThreshold * 1e4),
            totalVotingPower: opts.totalVotingPower,
            feeBps: Math.floor((opts.feeRate || 0) * 1e4),
            feeRecipient: opts.feeRecipient || NULL_ADDRESS,
          },
        },
        preciousTokens.map(({ token }) => token.address),
        preciousTokens.map(({ tokenId }) => tokenId),
      )
    ).wait();
    const partyAddress = tx.events.find((e: any) => e.event === "PartyCreated").args[0];
    for (const { token, tokenId } of preciousTokens) {
      await (await token.transferFrom(opts.worker.address, partyAddress, tokenId)).wait();
    }
    const party = new Contract(partyAddress, PARTY_ARTIFACT.abi, opts.worker);
    return new Party({
      contract: party,
      minter: opts.minter,
      sys: opts.sys,
      preciousTokens,
      hostAddresses: opts.hostAddresses,
      voteDuration: opts.voteDuration,
      executionDelay: opts.executionDelay,
      passThreshold: opts.passThreshold,
      totalVotingPower: opts.totalVotingPower,
    });
  }

  public readonly contract: Contract;
  public readonly minter: Wallet;
  public readonly sys: System;
  public readonly preciousTokens: Array<{ token: Contract; tokenId: BigNumber }>;
  public readonly hostAddresses: string[];
  public readonly voteDuration: number;
  public readonly executionDelay: number;
  public readonly passThreshold: number;
  public readonly totalVotingPower: BigNumber;

  private constructor(opts: {
    contract: Contract;
    minter: Wallet;
    sys: System;
    preciousTokens: Array<{ token: Contract; tokenId: BigNumber }>;
    hostAddresses: string[];
    voteDuration: number;
    executionDelay: number;
    passThreshold: number;
    totalVotingPower: BigNumber;
  }) {
    this.contract = opts.contract;
    this.minter = opts.minter;
    this.sys = opts.sys;
    this.preciousTokens = opts.preciousTokens.slice();
    this.hostAddresses = opts.hostAddresses;
    this.voteDuration = opts.voteDuration;
    this.executionDelay = opts.executionDelay;
    this.passThreshold = opts.passThreshold;
    this.totalVotingPower = opts.totalVotingPower;
  }

  public get address(): string {
    return this.contract.address;
  }

  public async createVoterAsync(
    wallet: Wallet,
    votingPower: BigNumber,
    delegateAddress: string,
  ): Promise<Voter> {
    const tx = await (
      await this.contract.mint(wallet.address, votingPower, delegateAddress)
    ).wait();
    const transferEvents = parseLogs(tx.logs).filter(e => e.name == "Transfer");
    const tokenId = transferEvents.filter(e => e.args[0] === NULL_ADDRESS)[0].args[2];
    return new Voter(wallet, this, tokenId, votingPower);
  }

  public async getProposalStatusAsync(proposalId: BigNumber): Promise<ProposalStatus> {
    const [status] = await this.contract.connect(this.minter).getProposalStateInfo(proposalId);
    return status as ProposalStatus;
  }

  public async findLatestVotingPowerSnapshotIndexAsync(memberAddress: string): Promise<BigInt> {
    return await this.contract.findVotingPowerSnapshotIndex(
      memberAddress,
      Math.floor(Date.now() / 1000),
    );
  }
}

export class Voter {
  public constructor(
    public readonly wallet: Wallet,
    public readonly party: Party,
    public readonly tokenId: BigNumber,
    public readonly votingPower: BigNumber,
  ) {}

  public get address(): string {
    return this.wallet.address;
  }

  public async proposeAsync(proposal: Proposal): Promise<BigNumber> {
    const snapIndex = await this.party.findLatestVotingPowerSnapshotIndexAsync(this.address);
    const tx = await (
      await this.party.contract.connect(this.wallet).propose(proposal, snapIndex)
    ).wait();
    return tx.events.find((e: any) => e.event === "Proposed").args[0];
  }

  public async acceptAsync(proposalId: BigNumber): Promise<boolean> {
    const snapIndex = await this.party.findLatestVotingPowerSnapshotIndexAsync(this.address);
    const tx = await (
      await this.party.contract.connect(this.wallet).accept(proposalId, snapIndex)
    ).wait();
    return !!tx.events.find((e: any) => e.event === "ProposalPassed");
  }

  public async executeAsync(
    proposalId: BigNumber,
    proposal: Proposal,
    progressData: string = NULL_BYTES,
    extraData: string = NULL_BYTES,
    eventsHandler?: (events: Event[]) => void,
  ): Promise<string> {
    const tx = await (
      await this.party.contract.connect(this.wallet).execute(
        proposalId,
        proposal,
        this.party.preciousTokens.map(p => p.token.address),
        this.party.preciousTokens.map(p => p.tokenId),
        progressData,
        extraData,
      )
    ).wait();
    const events = parseLogs(tx.logs);
    if (eventsHandler) {
      eventsHandler(events);
    }
    const progressEvent = events.find(e => e.name === "ProposalExecuted");
    let nextProgressData = NULL_BYTES;
    if (progressEvent) {
      nextProgressData = progressEvent.args.nextProgressData;
    }
    return nextProgressData;
  }
}

function parseLogs(logs: any[]): Event[] {
  const events = [];
  for (const log of logs) {
    for (const iface of INTERFACES) {
      try {
        events.push(iface.parseLog(log));
      } catch {}
    }
  }
  return events;
}

export async function createDummyERC721TokensAsync(
  worker: Wallet,
  count: number,
  owner: string,
): Promise<Array<{ token: Contract; tokenId: BigNumber }>> {
  const r: Array<{ token: Contract; tokenId: BigNumber }> = [];
  for (let i = 0; i < count; ++i) {
    const t = (await deployContract(worker, DUMMY_ERC721_ARTIFACT as any)).connect(worker);
    const tx = await (await t.mint(owner)).wait();
    const tid = tx.events.find((e: any) => e.event === "Transfer").args[2];
    r.push({ token: t, tokenId: tid });
  }
  return r;
}

export function createArbitraryCallsProposal(
  calls: ArbitraryCall[],
  maxExecutableTime: number,
  cancelDelay: number,
): Proposal {
  return {
    maxExecutableTime,
    cancelDelay,
    proposalData: ethers.utils.hexConcat([
      ethers.utils.hexZeroPad(ethers.utils.hexlify(ProposalType.ArbitraryCalls), 4),
      ethers.utils.defaultAbiCoder.encode(
        [
          "tuple(address target,uint256 value,bytes data,bool optional,bytes32 expectedResultHash)[]",
        ],
        [calls],
      ),
    ]),
  };
}

export function createOpenSeaProposal(
  info: OpenSeaProposalInfo,
  maxExecutableTime: number,
  cancelDelay: number,
): Proposal {
  return {
    maxExecutableTime,
    cancelDelay,
    proposalData: ethers.utils.hexConcat([
      ethers.utils.hexZeroPad(ethers.utils.hexlify(ProposalType.ListOnOpenSea), 4),
      ethers.utils.defaultAbiCoder.encode(
        [
<<<<<<< HEAD
          "tuple(uint256 listPrice,uint40 duration,uint8 tokenType,address token,uint256 tokenId,uint256[] fees,address[] feeRecipients,bytes4 domainHashPrefix)",
=======
          "tuple(uint256 startPrice,uint256 endPrice,uint40 duration,address token,uint256 tokenId,uint256[] fees,address[] feeRecipients,bytes4 domainHashPrefix)",
>>>>>>> 70262abe
        ],
        [info],
      ),
    ]),
  };
}

export function decodeListOnOpenSeaProgressData(data: string): { step: ListOnOpenSeaStep } & any {
  const step = ethers.utils.defaultAbiCoder.decode(["uint8"], data)[0] as ListOnOpenSeaStep;
  if (step == ListOnOpenSeaStep.ListedOnZora) {
    const decoded = ethers.utils.defaultAbiCoder.decode(["uint8", "tuple(uint256,uint40)"], data);
    return {
      step,
      auctionId: decoded[1][0],
      minExpiry: decoded[1][1],
    };
  } else if (step == ListOnOpenSeaStep.ListedOnOpenSea) {
    const decoded = ethers.utils.defaultAbiCoder.decode(["uint8", "tuple(bytes32,uint40)"], data);
    return {
      step,
      orderHash: decoded[1][0],
      expiry: decoded[1][1],
    };
  }
  throw new Error(`Invalid ListOnOpenSea step: ${step}`);
}<|MERGE_RESOLUTION|>--- conflicted
+++ resolved
@@ -508,11 +508,7 @@
       ethers.utils.hexZeroPad(ethers.utils.hexlify(ProposalType.ListOnOpenSea), 4),
       ethers.utils.defaultAbiCoder.encode(
         [
-<<<<<<< HEAD
-          "tuple(uint256 listPrice,uint40 duration,uint8 tokenType,address token,uint256 tokenId,uint256[] fees,address[] feeRecipients,bytes4 domainHashPrefix)",
-=======
-          "tuple(uint256 startPrice,uint256 endPrice,uint40 duration,address token,uint256 tokenId,uint256[] fees,address[] feeRecipients,bytes4 domainHashPrefix)",
->>>>>>> 70262abe
+          "tuple(uint256 startPrice,uint256 endPrice,uint40 duration,uint8 tokenType,address token,uint256 tokenId,uint256[] fees,address[] feeRecipients,bytes4 domainHashPrefix)",
         ],
         [info],
       ),
